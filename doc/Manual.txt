--- conflicted
+++ resolved
@@ -17,13 +17,8 @@
 
 <H1></H1>
 
-<<<<<<< HEAD
 LAMMPS-ICMS Documentation :c,h3
-13 Sep 2013 version :c,h4
-=======
-LAMMPS Documentation :c,h3
 17 Sep 2013 version :c,h4
->>>>>>> 32b1393b
 
 Version info: :h4
 
