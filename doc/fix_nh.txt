"LAMMPS WWW Site"_lws - "LAMMPS Documentation"_ld - "LAMMPS Commands"_lc :c

:link(lws,http://lammps.sandia.gov)
:link(ld,Manual.html)
:link(lc,Section_commands.html#comm)

:line

fix nvt command :h3
fix nvt/cuda command :h3
fix nvt/kk command :h3
fix nvt/omp command :h3
fix npt command :h3
fix npt/cuda command :h3
fix npt/intel command :h3
fix npt/kk command :h3
fix npt/omp command :h3
fix nph command :h3
fix nph/kk command :h3
fix nph/omp command :h3

[Syntax:]

fix ID group-ID style_name keyword value ... :pre

ID, group-ID are documented in "fix"_fix.html command :ulb,l
style_name = {nvt} or {npt} or {nph} :l
one or more keyword/value pairs may be appended :l
keyword = {temp} or {iso} or {aniso} or {tri} or {x} or {y} or {z} or {xy} or {yz} or {xz} or {couple} or {tchain} or {pchain} or {mtk} or {tloop} or {ploop} or {nreset} or {drag} or {dilate} or {scalexy} or {scaleyz} or {scalexz} or {flip} or {fixedpoint} or {update}
  {temp} values = Tstart Tstop Tdamp
    Tstart,Tstop = external temperature at start/end of run
    Tdamp = temperature damping parameter (time units)
  {iso} or {aniso} or {tri} values = Pstart Pstop Pdamp
    Pstart,Pstop = scalar external pressure at start/end of run (pressure units)
    Pdamp = pressure damping parameter (time units)
  {x} or {y} or {z} or {xy} or {yz} or {xz} values = Pstart Pstop Pdamp
    Pstart,Pstop = external stress tensor component at start/end of run (pressure units)
    Pdamp = stress damping parameter (time units)
  {couple} = {none} or {xyz} or {xy} or {yz} or {xz}
  {tchain} value = N
    N = length of thermostat chain (1 = single thermostat)
  {pchain} values = N
    N length of thermostat chain on barostat (0 = no thermostat)
  {mtk} value = {yes} or {no} = add in MTK adjustment term or not
  {tloop} value = M
    M = number of sub-cycles to perform on thermostat
  {ploop} value = M
    M = number of sub-cycles to perform on barostat thermostat
  {nreset} value = reset reference cell every this many timesteps
  {drag} value = Df
    Df = drag factor added to barostat/thermostat (0.0 = no drag)
  {dilate} value = dilate-group-ID
    dilate-group-ID = only dilate atoms in this group due to barostat volume changes
  {scalexy} value = {yes} or {no} = scale xy with ly
  {scaleyz} value = {yes} or {no} = scale yz with lz
  {scalexz} value = {yes} or {no} = scale xz with lz
  {flip} value = {yes} or {no} = allow or disallow box flips when it becomes highly skewed
  {fixedpoint} values = x y z
    x,y,z = perform barostat dilation/contraction around this point (distance units)
  {update} value = {dipole} update dipole orientation (only for sphere variants) :pre

:ule

[Examples:]

fix 1 all nvt temp 300.0 300.0 100.0
fix 1 water npt temp 300.0 300.0 100.0 iso 0.0 0.0 1000.0
fix 2 jello npt temp 300.0 300.0 100.0 tri 5.0 5.0 1000.0
fix 2 ice nph x 1.0 1.0 0.5 y 2.0 2.0 0.5 z 3.0 3.0 0.5 yz 0.1 0.1 0.5 xz 0.2 0.2 0.5 xy 0.3 0.3 0.5 nreset 1000 :pre

[Description:]

These commands perform time integration on Nose-Hoover style
non-Hamiltonian equations of motion which are designed to generate
positions and velocities sampled from the canonical (nvt),
isothermal-isobaric (npt), and isenthalpic (nph) ensembles.  This
updates the position and velocity for atoms in the group each
timestep.

The thermostatting and barostatting is achieved by adding some dynamic
variables which are coupled to the particle velocities
(thermostatting) and simulation domain dimensions (barostatting).  In
addition to basic thermostatting and barostatting, these fixes can
also create a chain of thermostats coupled to the particle thermostat,
and another chain of thermostats coupled to the barostat
variables. The barostat can be coupled to the overall box volume, or
to individual dimensions, including the {xy}, {xz} and {yz} tilt
dimensions. The external pressure of the barostat can be specified as
either a scalar pressure (isobaric ensemble) or as components of a
symmetric stress tensor (constant stress ensemble).  When used
correctly, the time-averaged temperature and stress tensor of the
particles will match the target values specified by Tstart/Tstop and
Pstart/Pstop.

The equations of motion used are those of Shinoda et al in
"(Shinoda)"_#Shinoda, which combine the hydrostatic equations of
Martyna, Tobias and Klein in "(Martyna)"_#Martyna with the strain
energy proposed by Parrinello and Rahman in
"(Parrinello)"_#Parrinello.  The time integration schemes closely
follow the time-reversible measure-preserving Verlet and rRESPA
integrators derived by Tuckerman et al in "(Tuckerman)"_#Tuckerman.

:line

The thermostat parameters for fix styles {nvt} and {npt} is specified
using the {temp} keyword.  Other thermostat-related keywords are
{tchain}, {tloop} and {drag}, which are discussed below.

The thermostat is applied to only the translational degrees of freedom
for the particles.  The translational degrees of freedom can also have
a bias velocity removed before thermostatting takes place; see the
description below.  The desired temperature at each timestep is a
ramped value during the run from {Tstart} to {Tstop}.  The {Tdamp}
parameter is specified in time units and determines how rapidly the
temperature is relaxed.  For example, a value of 10.0 means to relax
the temperature in a timespan of (roughly) 10 time units (e.g. tau or
fmsec or psec - see the "units"_units.html command).  The atoms in the
fix group are the only ones whose velocities and positions are updated
by the velocity/position update portion of the integration.

NOTE: A Nose-Hoover thermostat will not work well for arbitrary values
of {Tdamp}.  If {Tdamp} is too small, the temperature can fluctuate
wildly; if it is too large, the temperature will take a very long time
to equilibrate.  A good choice for many models is a {Tdamp} of around
100 timesteps.  Note that this is NOT the same as 100 time units for
most "units"_units.html settings.

:line

The barostat parameters for fix styles {npt} and {nph} is specified
using one or more of the {iso}, {aniso}, {tri}, {x}, {y}, {z}, {xy},
{xz}, {yz}, and {couple} keywords.  These keywords give you the
ability to specify all 6 components of an external stress tensor, and
to couple various of these components together so that the dimensions
they represent are varied together during a constant-pressure
simulation.

Other barostat-related keywords are {pchain}, {mtk}, {ploop},
{nreset}, {drag}, and {dilate}, which are discussed below.

Orthogonal simulation boxes have 3 adjustable dimensions (x,y,z).
Triclinic (non-orthogonal) simulation boxes have 6 adjustable
dimensions (x,y,z,xy,xz,yz).  The "create_box"_create_box.html, "read
data"_read_data.html, and "read_restart"_read_restart.html commands
specify whether the simulation box is orthogonal or non-orthogonal
(triclinic) and explain the meaning of the xy,xz,yz tilt factors.

The target pressures for each of the 6 components of the stress tensor
can be specified independently via the {x}, {y}, {z}, {xy}, {xz}, {yz}
keywords, which correspond to the 6 simulation box dimensions.  For
each component, the external pressure or tensor component at each
timestep is a ramped value during the run from {Pstart} to {Pstop}.
If a target pressure is specified for a component, then the
corresponding box dimension will change during a simulation.  For
example, if the {y} keyword is used, the y-box length will change.  If
the {xy} keyword is used, the xy tilt factor will change.  A box
dimension will not change if that component is not specified, although
you have the option to change that dimension via the "fix
deform"_fix_deform.html command.

Note that in order to use the {xy}, {xz}, or {yz} keywords, the
simulation box must be triclinic, even if its initial tilt factors are
0.0.

For all barostat keywords, the {Pdamp} parameter operates like the
{Tdamp} parameter, determining the time scale on which pressure is
relaxed.  For example, a value of 10.0 means to relax the pressure in
a timespan of (roughly) 10 time units (e.g. tau or fmsec or psec - see
the "units"_units.html command).

NOTE: A Nose-Hoover barostat will not work well for arbitrary values
of {Pdamp}.  If {Pdamp} is too small, the pressure and volume can
fluctuate wildly; if it is too large, the pressure will take a very
long time to equilibrate.  A good choice for many models is a {Pdamp}
of around 1000 timesteps.  Note that this is NOT the same as 1000 time
units for most "units"_units.html settings.

Regardless of what atoms are in the fix group (the only atoms which
are time integrated), a global pressure or stress tensor is computed
for all atoms.  Similarly, when the size of the simulation box is
changed, all atoms are re-scaled to new positions, unless the keyword
{dilate} is specified with a {dilate-group-ID} for a group that
represents a subset of the atoms.  This can be useful, for example, to
leave the coordinates of atoms in a solid substrate unchanged and
controlling the pressure of a surrounding fluid.  This option should
be used with care, since it can be unphysical to dilate some atoms and
not others, because it can introduce large, instantaneous
displacements between a pair of atoms (one dilated, one not) that are
far from the dilation origin.  Also note that for atoms not in the fix
group, a separate time integration fix like "fix nve"_fix_nve.html or
"fix nvt"_fix_nh.html can be used on them, independent of whether they
are dilated or not.

:line

The {couple} keyword allows two or three of the diagonal components of
the pressure tensor to be "coupled" together.  The value specified
with the keyword determines which are coupled.  For example, {xz}
means the {Pxx} and {Pzz} components of the stress tensor are coupled.
{Xyz} means all 3 diagonal components are coupled.  Coupling means two
things: the instantaneous stress will be computed as an average of the
corresponding diagonal components, and the coupled box dimensions will
be changed together in lockstep, meaning coupled dimensions will be
dilated or contracted by the same percentage every timestep.  The
{Pstart}, {Pstop}, {Pdamp} parameters for any coupled dimensions must
be identical.  {Couple xyz} can be used for a 2d simulation; the {z}
dimension is simply ignored.

:line

The {iso}, {aniso}, and {tri} keywords are simply shortcuts that are
equivalent to specifying several other keywords together.

The keyword {iso} means couple all 3 diagonal components together when
pressure is computed (hydrostatic pressure), and dilate/contract the
dimensions together.  Using "iso Pstart Pstop Pdamp" is the same as
specifying these 4 keywords:

x Pstart Pstop Pdamp
y Pstart Pstop Pdamp
z Pstart Pstop Pdamp
couple xyz :pre

The keyword {aniso} means {x}, {y}, and {z} dimensions are controlled
independently using the {Pxx}, {Pyy}, and {Pzz} components of the
stress tensor as the driving forces, and the specified scalar external
pressure.  Using "aniso Pstart Pstop Pdamp" is the same as specifying
these 4 keywords:

x Pstart Pstop Pdamp
y Pstart Pstop Pdamp
z Pstart Pstop Pdamp
couple none :pre

The keyword {tri} means {x}, {y}, {z}, {xy}, {xz}, and {yz} dimensions
are controlled independently using their individual stress components
as the driving forces, and the specified scalar pressure as the
external normal stress.  Using "tri Pstart Pstop Pdamp" is the same as
specifying these 7 keywords:

x Pstart Pstop Pdamp
y Pstart Pstop Pdamp
z Pstart Pstop Pdamp
xy 0.0 0.0 Pdamp
yz 0.0 0.0 Pdamp
xz 0.0 0.0 Pdamp
couple none :pre

:line

In some cases (e.g. for solids) the pressure (volume) and/or
temperature of the system can oscillate undesirably when a Nose/Hoover
barostat and thermostat is applied.  The optional {drag} keyword will
damp these oscillations, although it alters the Nose/Hoover equations.
A value of 0.0 (no drag) leaves the Nose/Hoover formalism unchanged.
A non-zero value adds a drag term; the larger the value specified, the
greater the damping effect.  Performing a short run and monitoring the
pressure and temperature is the best way to determine if the drag term
is working.  Typically a value between 0.2 to 2.0 is sufficient to
damp oscillations after a few periods. Note that use of the drag
keyword will interfere with energy conservation and will also change
the distribution of positions and velocities so that they do not
correspond to the nominal NVT, NPT, or NPH ensembles.

An alternative way to control initial oscillations is to use chain
thermostats. The keyword {tchain} determines the number of thermostats
in the particle thermostat. A value of 1 corresponds to the original
Nose-Hoover thermostat. The keyword {pchain} specifies the number of
thermostats in the chain thermostatting the barostat degrees of
freedom. A value of 0 corresponds to no thermostatting of the
barostat variables.

The {mtk} keyword controls whether or not the correction terms due to
Martyna, Tuckerman, and Klein are included in the equations of motion
"(Martyna)"_#Martyna.  Specifying {no} reproduces the original
Hoover barostat, whose volume probability distribution function
differs from the true NPT and NPH ensembles by a factor of 1/V.  Hence
using {yes} is more correct, but in many cases the difference is
negligible.

The keyword {tloop} can be used to improve the accuracy of integration
scheme at little extra cost.  The initial and final updates of the
thermostat variables are broken up into {tloop} substeps, each of
length {dt}/{tloop}. This corresponds to using a first-order
Suzuki-Yoshida scheme "(Tuckerman)"_#Tuckerman.  The keyword {ploop}
does the same thing for the barostat thermostat.

The keyword {nreset} controls how often the reference dimensions used
to define the strain energy are reset.  If this keyword is not used,
or is given a value of zero, then the reference dimensions are set to
those of the initial simulation domain and are never changed. If the
simulation domain changes significantly during the simulation, then
the final average pressure tensor will differ significantly from the
specified values of the external stress tensor.  A value of {nstep}
means that every {nstep} timesteps, the reference dimensions are set
to those of the current simulation domain.

The {scaleyz}, {scalexz}, and {scalexy} keywords control whether or
not the corresponding tilt factors are scaled with the associated box
dimensions when barostatting triclinic periodic cells.  The default
values {yes} will turn on scaling, which corresponds to adjusting the
linear dimensions of the cell while preserving its shape.  Choosing
{no} ensures that the tilt factors are not scaled with the box
dimensions. See below for restrictions and default values in different
situations. In older versions of LAMMPS, scaling of tilt factors was
not performed. The old behavior can be recovered by setting all three
scale keywords to {no}.

The {flip} keyword allows the tilt factors for a triclinic box to
exceed half the distance of the parallel box length, as discussed
below.  If the {flip} value is set to {yes}, the bound is enforced by
flipping the box when it is exceeded.  If the {flip} value is set to
{no}, the tilt will continue to change without flipping.  Note that if
applied stress induces large deformations (e.g. in a liquid), this
means the box shape can tilt dramatically and LAMMPS will run less
efficiently, due to the large volume of communication needed to
acquire ghost atoms around a processor's irregular-shaped sub-domain.
For extreme values of tilt, LAMMPS may also lose atoms and generate an
error.

The {fixedpoint} keyword specifies the fixed point for barostat volume
changes. By default, it is the center of the box.  Whatever point is
chosen will not move during the simulation.  For example, if the lower
periodic boundaries pass through (0,0,0), and this point is provided
to {fixedpoint}, then the lower periodic boundaries will remain at
(0,0,0), while the upper periodic boundaries will move twice as
far. In all cases, the particle trajectories are unaffected by the
chosen value, except for a time-dependent constant translation of
positions.

If the {update} keyword is used with the {dipole} value, then the
orientation of the dipole moment of each particle is also updated
during the time integration.  This option should be used for models
<<<<<<< HEAD
where a dipole moment is assigned to extended particles via use of
the "atom_style hybrid sphere dipole"_atom_style.html command.
=======
where a dipole moment is assigned to finite-size particles,
e.g. spheroids via use of the "atom_style hybrid sphere
dipole"_atom_style.html command.
>>>>>>> f6f88c2f

:line

NOTE: Using a barostat coupled to tilt dimensions {xy}, {xz}, {yz} can
sometimes result in arbitrarily large values of the tilt dimensions,
i.e. a dramatically deformed simulation box.  LAMMPS allows the tilt
factors to grow a small amount beyond the normal limit of half the box
length (0.6 times the box length), and then performs a box "flip" to
an equivalent periodic cell.  See the discussion of the {flip} keyword
above, to allow this bound to be exceeded, if desired.

The flip operation is described in more detail in the doc page for
"fix deform"_fix_deform.html.  Both the barostat dynamics and the atom
trajectories are unaffected by this operation.  However, if a tilt
factor is incremented by a large amount (1.5 times the box length) on
a single timestep, LAMMPS can not accomodate this event and will
terminate the simulation with an error. This error typically indicates
that there is something badly wrong with how the simulation was
constructed, such as specifying values of {Pstart} that are too far
from the current stress value, or specifying a timestep that is too
large. Triclinic barostatting should be used with care. This also is
true for other barostat styles, although they tend to be more
forgiving of insults. In particular, it is important to recognize that
equilibrium liquids can not support a shear stress and that
equilibrium solids can not support shear stresses that exceed the
yield stress.

One exception to this rule is if the 1st dimension in the tilt factor
(x for xy) is non-periodic.  In that case, the limits on the tilt
factor are not enforced, since flipping the box in that dimension does
not change the atom positions due to non-periodicity.  In this mode,
if you tilt the system to extreme angles, the simulation will simply
become inefficient due to the highly skewed simulation box.

NOTE: Unlike the "fix temp/berendsen"_fix_temp_berendsen.html command
which performs thermostatting but NO time integration, these fixes
perform thermostatting/barostatting AND time integration.  Thus you
should not use any other time integration fix, such as "fix
nve"_fix_nve.html on atoms to which this fix is applied.  Likewise,
fix nvt and fix npt should not normally be used on atoms that also
have their temperature controlled by another fix - e.g. by "fix
langevin"_fix_nh.html or "fix temp/rescale"_fix_temp_rescale.html
commands.

See "this howto section"_Section_howto.html#howto_16 of the manual for
a discussion of different ways to compute temperature and perform
thermostatting and barostatting.

:line

These fixes compute a temperature and pressure each timestep.  To do
this, the fix creates its own computes of style "temp" and "pressure",
as if one of these two sets of commands had been issued:

compute fix-ID_temp group-ID temp
compute fix-ID_press group-ID pressure fix-ID_temp :pre

compute fix-ID_temp all temp
compute fix-ID_press all pressure fix-ID_temp :pre

See the "compute temp"_compute_temp.html and "compute
pressure"_compute_pressure.html commands for details.  Note that the
IDs of the new computes are the fix-ID + underscore + "temp" or fix_ID
+ underscore + "press".  For fix nvt, the group for the new computes
is the same as the fix group.  For fix nph and fix npt, the group for
the new computes is "all" since pressure is computed for the entire
system.

Note that these are NOT the computes used by thermodynamic output (see
the "thermo_style"_thermo_style.html command) with ID = {thermo_temp}
and {thermo_press}.  This means you can change the attributes of this
fix's temperature or pressure via the
"compute_modify"_compute_modify.html command or print this temperature
or pressure during thermodynamic output via the "thermo_style
custom"_thermo_style.html command using the appropriate compute-ID.
It also means that changing attributes of {thermo_temp} or
{thermo_press} will have no effect on this fix.

Like other fixes that perform thermostatting, fix nvt and fix npt can
be used with "compute commands"_compute.html that calculate a
temperature after removing a "bias" from the atom velocities.
E.g. removing the center-of-mass velocity from a group of atoms or
only calculating temperature on the x-component of velocity or only
calculating temperature for atoms in a geometric region.  This is not
done by default, but only if the "fix_modify"_fix_modify.html command
is used to assign a temperature compute to this fix that includes such
a bias term.  See the doc pages for individual "compute
commands"_compute.html to determine which ones include a bias.  In
this case, the thermostat works in the following manner: the current
temperature is calculated taking the bias into account, bias is
removed from each atom, thermostatting is performed on the remaining
thermal degrees of freedom, and the bias is added back in.

:line

These fixes can be used with either the {verlet} or {respa} 
"integrators"_run_style.html. When using one of the barostat fixes
with {respa}, LAMMPS uses an integrator constructed
according to the following factorization of the Liouville propagator
(for two rRESPA levels):

:c,image(Eqs/fix_nh1.jpg) 
 
This factorization differs somewhat from that of Tuckerman et al, in
that the barostat is only updated at the outermost rRESPA level,
whereas Tuckerman's factorization requires splitting the pressure into
pieces corresponding to the forces computed at each rRESPA level. In
theory, the latter method will exhibit better numerical stability. In
practice, because Pdamp is normally chosen to be a large multiple of
the outermost rRESPA timestep, the barostat dynamics are not the
limiting factor for numerical stability. Both factorizations are
time-reversible and can be shown to preserve the phase space measure
of the underlying non-Hamiltonian equations of motion.

NOTE: This implementation has been shown to conserve linear momentum
up to machine precision under NVT dynamics. Under NPT dynamics,
for a system with zero initial total linear momentum, the total
momentum fluctuates close to zero. It may occasionally undergo brief
excursions to non-negligible values, before returning close to zero. 
Over long simulations, this has the effect of causing the center-of-mass
to undergo a slow random walk. This can be mitigated by resetting
the momentum at infrequent intervals using the
"fix momentum"_fix_momentum.html command.

NOTE: This implementation has been shown to conserve linear momentum
up to machine precision under NVT dynamics. Under NPT dynamics,
for a system with zero initial total linear momentum, the total
momentum fluctuates close to zero. It may occasionally undergo brief
excursions to non-negligible values, before returning close to zero. 
Over long simulations, this has the effect of causing the center-of-mass
to undergo a slow random walk. This can be mitigated by resetting
the momentum at infrequent intervals using the
"fix momentum"_fix_momentum.html command.

:line

The fix npt and fix nph commands can be used with rigid bodies or
mixtures of rigid bodies and non-rigid particles (e.g. solvent).  But
there are also "fix rigid/npt"_fix_rigid.html and "fix
rigid/nph"_fix_rigid.html commands, which are typically a more natural
choice.  See the doc page for those commands for more discussion of
the various ways to do this.

:line

Styles with a {cuda}, {gpu}, {intel}, {kk}, {omp}, or {opt} suffix are
functionally the same as the corresponding style without the suffix.
They have been optimized to run faster, depending on your available
hardware, as discussed in "Section_accelerate"_Section_accelerate.html
of the manual.  The accelerated styles take the same arguments and
should produce the same results, except for round-off and precision
issues.

These accelerated styles are part of the USER-CUDA, GPU, USER-INTEL,
KOKKOS, USER-OMP and OPT packages, respectively.  They are only
enabled if LAMMPS was built with those packages.  See the "Making
LAMMPS"_Section_start.html#start_3 section for more info.

You can specify the accelerated styles explicitly in your input script
by including their suffix, or you can use the "-suffix command-line
switch"_Section_start.html#start_7 when you invoke LAMMPS, or you can
use the "suffix"_suffix.html command in your input script.

See "Section_accelerate"_Section_accelerate.html of the manual for
more instructions on how to use the accelerated styles effectively.

:line

[Restart, fix_modify, output, run start/stop, minimize info:]

These fixes writes the state of all the thermostat and barostat
variables to "binary restart files"_restart.html.  See the
"read_restart"_read_restart.html command for info on how to re-specify
a fix in an input script that reads a restart file, so that the
operation of the fix continues in an uninterrupted fashion.

The "fix_modify"_fix_modify.html {temp} and {press} options are
supported by these fixes.  You can use them to assign a
"compute"_compute.html you have defined to this fix which will be used
in its thermostatting or barostatting procedure, as described above.
If you do this, note that the kinetic energy derived from the compute
temperature should be consistent with the virial term computed using
all atoms for the pressure.  LAMMPS will warn you if you choose to
compute temperature on a subset of atoms.

NOTE: If both the {temp} and {press} keywords are used in a single
thermo_modify command (or in two separate commands), then the order in
which the keywords are specified is important.  Note that a "pressure
compute"_compute_pressure.html defines its own temperature compute as
an argument when it is specified.  The {temp} keyword will override
this (for the pressure compute being used by fix npt), but only if the
{temp} keyword comes after the {press} keyword.  If the {temp} keyword
comes before the {press} keyword, then the new pressure compute
specified by the {press} keyword will be unaffected by the {temp}
setting.

The "fix_modify"_fix_modify.html {energy} option is supported by these
fixes to add the energy change induced by Nose/Hoover thermostatting
and barostatting to the system's potential energy as part of
"thermodynamic output"_thermo_style.html.

These fixes compute a global scalar and a global vector of quantities,
which can be accessed by various "output
commands"_Section_howto.html#howto_15.  The scalar value calculated by
these fixes is "extensive"; the vector values are "intensive".

The scalar is the cumulative energy change due to the fix.

The vector stores internal Nose/Hoover thermostat and barostat
variables.  The number and meaning of the vector values depends on
which fix is used and the settings for keywords {tchain} and {pchain},
which specify the number of Nose/Hoover chains for the thermostat and
barostat.  If no thermostatting is done, then {tchain} is 0.  If no
barostatting is done, then {pchain} is 0.  In the following list,
"ndof" is 0, 1, 3, or 6, and is the number of degrees of freedom in
the barostat.  Its value is 0 if no barostat is used, else its value
is 6 if any off-diagonal stress tensor component is barostatted, else
its value is 1 if {couple xyz} is used or {couple xy} for a 2d
simulation, otherwise its value is 3.

The order of values in the global vector and their meaning is as
follows.  The notation means there are tchain values for eta, followed
by tchain for eta_dot, followed by ndof for omega, etc:

eta\[tchain\] = particle thermostat displacements (unitless)
eta_dot\[tchain\] = particle thermostat velocities (1/time units)
omega\[ndof\] = barostat displacements (unitless)
omega_dot\[ndof\] = barostat velocities (1/time units)
etap\[pchain\] = barostat thermostat displacements (unitless)
etap_dot\[pchain\] = barostat thermostat velocities (1/time units)
PE_eta\[tchain\] = potential energy of each particle thermostat displacement (energy units)
KE_eta_dot\[tchain\] = kinetic energy of each particle thermostat velocity (energy units)
PE_omega\[ndof\] = potential energy of each barostat displacement (energy units)
KE_omega_dot\[ndof\] = kinetic energy of each barostat velocity (energy units)
PE_etap\[pchain\] = potential energy of each barostat thermostat displacement (energy units)
KE_etap_dot\[pchain\] = kinetic energy of each barostat thermostat velocity (energy units)
PE_strain\[1\] = scalar strain energy (energy units) :ul

These fixes can ramp their external temperature and pressure over
multiple runs, using the {start} and {stop} keywords of the
"run"_run.html command.  See the "run"_run.html command for details of
how to do this.

These fixes are not invoked during "energy
minimization"_minimize.html.

:line

[Restrictions:]

{X}, {y}, {z} cannot be barostatted if the associated dimension is not
periodic.  {Xy}, {xz}, and {yz} can only be barostatted if the
simulation domain is triclinic and the 2nd dimension in the keyword
({y} dimension in {xy}) is periodic.  {Z}, {xz}, and {yz}, cannot be
barostatted for 2D simulations.  The "create_box"_create_box.html,
"read data"_read_data.html, and "read_restart"_read_restart.html
commands specify whether the simulation box is orthogonal or
non-orthogonal (triclinic) and explain the meaning of the xy,xz,yz
tilt factors.

For the {temp} keyword, the final Tstop cannot be 0.0 since it would
make the external T = 0.0 at some timestep during the simulation which
is not allowed in the Nose/Hoover formulation.

The {scaleyz yes} and {scalexz yes} keyword/value pairs can not be used
for 2D simulations. {scaleyz yes}, {scalexz yes}, and {scalexy yes} options
can only be used if the 2nd dimension in the keyword is periodic,
and if the tilt factor is not coupled to the barostat via keywords
{tri}, {yz}, {xz}, and {xy}.
  
These fixes can be used with dynamic groups as defined by the
"group"_group.html command.  Likewise they can be used with groups to
which atoms are added or deleted over time, e.g. a deposition
simulation.  However, the conservation properties of the thermostat
and barostat are defined for systems with a static set of atoms.  You
may observe odd behavior if the atoms in a group vary dramatically
over time or the atom count becomes very small.

[Related commands:]

"fix nve"_fix_nve.html, "fix_modify"_fix_modify.html,
"run_style"_run_style.html

[Default:]

The keyword defaults are tchain = 3, pchain = 3, mtk = yes, tloop =
ploop = 1, nreset = 0, drag = 0.0, dilate = all, couple = none,
scaleyz = scalexz = scalexy = yes if periodic in 2nd dimension and 
not coupled to barostat, otherwise no.

:line

:link(Martyna)
[(Martyna)] Martyna, Tobias and Klein, J Chem Phys, 101, 4177 (1994).

:link(Parrinello)
[(Parrinello)] Parrinello and Rahman, J Appl Phys, 52, 7182 (1981).

:link(Tuckerman)
[(Tuckerman)] Tuckerman, Alejandre, Lopez-Rendon, Jochim, and
Martyna, J Phys A: Math Gen, 39, 5629 (2006).

:link(Shinoda)
[(Shinoda)] Shinoda, Shiga, and Mikami, Phys Rev B, 69, 134103 (2004).<|MERGE_RESOLUTION|>--- conflicted
+++ resolved
@@ -331,14 +331,9 @@
 If the {update} keyword is used with the {dipole} value, then the
 orientation of the dipole moment of each particle is also updated
 during the time integration.  This option should be used for models
-<<<<<<< HEAD
-where a dipole moment is assigned to extended particles via use of
-the "atom_style hybrid sphere dipole"_atom_style.html command.
-=======
 where a dipole moment is assigned to finite-size particles,
 e.g. spheroids via use of the "atom_style hybrid sphere
 dipole"_atom_style.html command.
->>>>>>> f6f88c2f
 
 :line
 
