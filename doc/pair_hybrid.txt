--- conflicted
+++ resolved
@@ -70,26 +70,14 @@
 model, then you should just list the sub-style once and use the
 pair_coeff command to assign parameters for the different type pairs.
 
-<<<<<<< HEAD
-IMPORTANT NOTE: There are two exceptions to this option to list an
-individual pair style multiple times.  The first is for pair styles
-implemented as Fortran libraries: "pair_style meam"_pair_meam.html.
-This is because unlike a C++ class, they can not be instantiated
-multiple times, due to the manner in which they were coded in Fortran.
-The second is for GPU-enabled pair styles in the GPU package.
-This is b/c the GPU package also currently assumes that only one
-instance of a pair style is being used.
-=======
 NOTE: There are two exceptions to this option to list an individual
 pair style multiple times.  The first is for pair styles implemented
-as Fortran libraries: "pair_style meam"_pair_meam.html and "pair_style
-reax"_pair_reax.html ("pair_style reax/c"_pair_reax_c.html is OK).
+as Fortran libraries: "pair_style meam"_pair_meam.html.
 This is because unlike a C++ class, they can not be instantiated
 multiple times, due to the manner in which they were coded in Fortran.
 The second is for GPU-enabled pair styles in the GPU package.  This is
 b/c the GPU package also currently assumes that only one instance of a
 pair style is being used.
->>>>>>> 3b6a3f4e
 
 In the pair_coeff commands, the name of a pair style must be added
 after the I,J type specification, with the remaining coefficients
