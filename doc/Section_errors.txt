"Previous Section"_Section_python.html - "LAMMPS WWW Site"_lws -
"LAMMPS Documentation"_ld - "LAMMPS Commands"_lc - "Next
Section"_Section_history.html :c

:link(lws,http://lammps.sandia.gov)
:link(ld,Manual.html)
:link(lc,Section_commands.html#comm)

:line

12. Errors :h3

This section describes the errors you can encounter when using LAMMPS,
either conceptually, or as printed out by the program.

12.1 "Common problems"_#err_1
12.2 "Reporting bugs"_#err_2
12.3 "Error & warning messages"_#err_3 :all(b)

:line
:line

12.1 Common problems :link(err_1),h4

If two LAMMPS runs do not produce the same answer on different
machines or different numbers of processors, this is typically not a
bug.  In theory you should get identical answers on any number of
processors and on any machine.  In practice, numerical round-off can
cause slight differences and eventual divergence of molecular dynamics
phase space trajectories within a few 100s or few 1000s of timesteps.
However, the statistical properties of the two runs (e.g. average
energy or temperature) should still be the same.

If the "velocity"_velocity.html command is used to set initial atom
velocities, a particular atom can be assigned a different velocity
when the problem is run on a different number of processors or on
different machines.  If this happens, the phase space trajectories of
the two simulations will rapidly diverge.  See the discussion of the
{loop} option in the "velocity"_velocity.html command for details and
options that avoid this issue.

Similarly, the "create_atoms"_create_atoms.html command generates a
lattice of atoms.  For the same physical system, the ordering and
numbering of atoms by atom ID may be different depending on the number
of processors.

Some commands use random number generators which may be setup to
produce different random number streams on each processor and hence
will produce different effects when run on different numbers of
processors.  A commonly-used example is the "fix
langevin"_fix_langevin.html command for thermostatting.

A LAMMPS simulation typically has two stages, setup and run.  Most
LAMMPS errors are detected at setup time; others like a bond
stretching too far may not occur until the middle of a run.

LAMMPS tries to flag errors and print informative error messages so
you can fix the problem.  Of course, LAMMPS cannot figure out your
physics or numerical mistakes, like choosing too big a timestep,
specifying erroneous force field coefficients, or putting 2 atoms on
top of each other!  If you run into errors that LAMMPS doesn't catch
that you think it should flag, please send an email to the
"developers"_http://lammps.sandia.gov/authors.html.

If you get an error message about an invalid command in your input
script, you can determine what command is causing the problem by
looking in the log.lammps file or using the "echo command"_echo.html
to see it on the screen.  For a given command, LAMMPS expects certain
arguments in a specified order.  If you mess this up, LAMMPS will
often flag the error, but it may read a bogus argument and assign a
value that is valid, but not what you wanted.  E.g. trying to read the
string "abc" as an integer value and assigning the associated variable
a value of 0.

Generally, LAMMPS will print a message to the screen and logfile and
exit gracefully when it encounters a fatal error.  Sometimes it will
print a WARNING to the screen and logfile and continue on; you can
decide if the WARNING is important or not.  A WARNING message that is
generated in the middle of a run is only printed to the screen, not to
the logfile, to avoid cluttering up thermodynamic output.  If LAMMPS
crashes or hangs without spitting out an error message first then it
could be a bug (see "this section"_#err_2) or one of the following
cases:

LAMMPS runs in the available memory a processor allows to be
allocated.  Most reasonable MD runs are compute limited, not memory
limited, so this shouldn't be a bottleneck on most platforms.  Almost
all large memory allocations in the code are done via C-style malloc's
which will generate an error message if you run out of memory.
Smaller chunks of memory are allocated via C++ "new" statements.  If
you are unlucky you could run out of memory just when one of these
small requests is made, in which case the code will crash or hang (in
parallel), since LAMMPS doesn't trap on those errors.

Illegal arithmetic can cause LAMMPS to run slow or crash.  This is
typically due to invalid physics and numerics that your simulation is
computing.  If you see wild thermodynamic values or NaN values in your
LAMMPS output, something is wrong with your simulation.  If you
suspect this is happening, it is a good idea to print out
thermodynamic info frequently (e.g. every timestep) via the
"thermo"_thermo.html so you can monitor what is happening.
Visualizing the atom movement is also a good idea to insure your model
is behaving as you expect.

In parallel, one way LAMMPS can hang is due to how different MPI
implementations handle buffering of messages.  If the code hangs
without an error message, it may be that you need to specify an MPI
setting or two (usually via an environment variable) to enable
buffering or boost the sizes of messages that can be buffered.

:line

12.2 Reporting bugs :link(err_2),h4

If you are confident that you have found a bug in LAMMPS, follow these
steps.

Check the "New features and bug
fixes"_http://lammps.sandia.gov/bug.html section of the "LAMMPS WWW
site"_lws to see if the bug has already been reported or fixed or the
"Unfixed bug"_http://lammps.sandia.gov/unbug.html to see if a fix is
pending.

Check the "mailing list"_http://lammps.sandia.gov/mail.html
to see if it has been discussed before.

If not, send an email to the mailing list describing the problem with
any ideas you have as to what is causing it or where in the code the
problem might be.  The developers will ask for more info if needed,
such as an input script or data files.

The most useful thing you can do to help us fix the bug is to isolate
the problem.  Run it on the smallest number of atoms and fewest number
of processors and with the simplest input script that reproduces the
bug and try to identify what command or combination of commands is
causing the problem.

As a last resort, you can send an email directly to the
"developers"_http://lammps.sandia.gov/authors.html.

:line

12.3 Error & warning messages :h4,link(err_3)

These are two alphabetic lists of the "ERROR"_#error and
"WARNING"_#warn messages LAMMPS prints out and the reason why.  If the
explanation here is not sufficient, the documentation for the
offending command may help.  
Error and warning messages also list the source file and line number
where the error was generated.  For example, this message

ERROR: Illegal velocity command (velocity.cpp:78)

means that line #78 in the file src/velocity.cpp generated the error.
Looking in the source code may help you figure out what went wrong.

Note that error messages from "user-contributed
packages"_Section_start.html#start_3 are not listed here.  If such an
error occurs and is not self-explanatory, you'll need to look in the
source code or contact the author of the package.

Errors: :h4,link(error)

:dlb

{1-3 bond count is inconsistent} :dt

An inconsistency was detected when computing the number of 1-3
neighbors for each atom.  This likely means something is wrong with
the bond topologies you have defined. :dd

{1-4 bond count is inconsistent} :dt

An inconsistency was detected when computing the number of 1-4
neighbors for each atom.  This likely means something is wrong with
the bond topologies you have defined. :dd

{64-bit atom IDs are not yet supported} :dt

UNDOCUMENTED :dd

{All angle coeffs are not set} :dt

All angle coefficients must be set in the data file or by the
angle_coeff command before running a simulation. :dd

{All bond coeffs are not set} :dt

All bond coefficients must be set in the data file or by the
bond_coeff command before running a simulation. :dd

{All dihedral coeffs are not set} :dt

All dihedral coefficients must be set in the data file or by the
dihedral_coeff command before running a simulation. :dd

{All improper coeffs are not set} :dt

All improper coefficients must be set in the data file or by the
improper_coeff command before running a simulation. :dd

{All masses are not set} :dt

For atom styles that define masses for each atom type, all masses must
be set in the data file or by the mass command before running a
simulation.  They must also be set before using the velocity
command. :dd

{All pair coeffs are not set} :dt

All pair coefficients must be set in the data file or by the
pair_coeff command before running a simulation. :dd

{All universe/uloop variables must have same # of values} :dt

Self-explanatory. :dd

{All variables in next command must be same style} :dt

Self-explanatory. :dd

{Angle atom missing in delete_bonds} :dt

The delete_bonds command cannot find one or more atoms in a particular
angle on a particular processor.  The pairwise cutoff is too short or
the atoms are too far apart to make a valid angle. :dd

{Angle atom missing in set command} :dt

The set command cannot find one or more atoms in a particular angle on
a particular processor.  The pairwise cutoff is too short or the atoms
are too far apart to make a valid angle. :dd

{Angle atoms %d %d %d missing on proc %d at step %ld} :dt

One or more of 3 atoms needed to compute a particular angle are
missing on this processor.  Typically this is because the pairwise
cutoff is set too short or the angle has blown apart and an atom is
too far away. :dd :dd

{Angle coeff for hybrid has invalid style} :dt

Angle style hybrid uses another angle style as one of its
coefficients.  The angle style used in the angle_coeff command or read
from a restart file is not recognized. :dd

{Angle coeffs are not set} :dt

No angle coefficients have been assigned in the data file or via the
angle_coeff command. :dd

{Angle potential must be defined for SHAKE} :dt

When shaking angles, an angle_style potential must be used. :dd

{Angle style hybrid cannot have hybrid as an argument} :dt

Self-explanatory. :dd

{Angle style hybrid cannot have none as an argument} :dt

Self-explanatory. :dd

{Angle style hybrid cannot use same pair style twice} :dt

Self-explanatory. :dd

{Angle table must range from 0 to 180 degrees} :dt

Self-explanatory. :dd

{Angle table parameters did not set N} :dt

List of angle table parameters must include N setting. :dd

{Angle_coeff command before angle_style is defined} :dt

Coefficients cannot be set in the data file or via the angle_coeff
command until an angle_style has been assigned. :dd

{Angle_coeff command before simulation box is defined} :dt

The angle_coeff command cannot be used before a read_data,
read_restart, or create_box command. :dd

{Angle_coeff command when no angles allowed} :dt

The chosen atom style does not allow for angles to be defined. :dd

{Angle_style command when no angles allowed} :dt

The chosen atom style does not allow for angles to be defined. :dd

{Angles assigned incorrectly} :dt

Angles read in from the data file were not assigned correctly to
atoms.  This means there is something invalid about the topology
definitions. :dd

{Angles defined but no angle types} :dt

The data file header lists angles but no angle types. :dd

{Another input script is already being processed} :dt

Cannot attempt to open a 2nd input script, when the original file is
still being processed. :dd

{Append boundary must be shrink/minimum} :dt

UNDOCUMENTED :dd

{Arccos of invalid value in variable formula} :dt

Argument of arccos() must be between -1 and 1. :dd

{Arcsin of invalid value in variable formula} :dt

Argument of arcsin() must be between -1 and 1. :dd

{Assigning ellipsoid parameters to non-ellipsoid atom} :dt

UNDOCUMENTED :dd

{Assigning line parameters to non-line atom} :dt

UNDOCUMENTED :dd

{Assigning tri parameters to non-tri atom} :dt

UNDOCUMENTED :dd

{Atom IDs must be consecutive for velocity create loop all} :dt

Self-explanatory. :dd

{Atom count changed in fix neb} :dt

This is not allowed in a NEB calculation. :dd

{Atom count is inconsistent, cannot write restart file} :dt

Sum of atoms across processors does not equal initial total count.
This is probably because you have lost some atoms. :dd

{Atom in too many rigid bodies - boost MAXBODY} :dt

Fix poems has a parameter MAXBODY (in fix_poems.cpp) which determines
the maximum number of rigid bodies a single atom can belong to (i.e. a
multibody joint).  The bodies you have defined exceed this limit. :dd

{Atom sort did not operate correctly} :dt

This is an internal LAMMPS error.  Please report it to the
developers. :dd

{Atom sorting has bin size = 0.0} :dt

The neighbor cutoff is being used as the bin size, but it is zero.
Thus you must explicitly list a bin size in the atom_modify sort
command or turn off sorting. :dd

{Atom style hybrid cannot have hybrid as an argument} :dt

Self-explanatory. :dd

{Atom style hybrid cannot use same atom style twice} :dt

Self-explanatory. :dd

{Atom vector in equal-style variable formula} :dt

Atom vectors generate one value per atom which is not allowed
in an equal-style variable. :dd

{Atom-style variable in equal-style variable formula} :dt

Atom-style variables generate one value per atom which is not allowed
in an equal-style variable. :dd

{Atom_modify map command after simulation box is defined} :dt

The atom_modify map command cannot be used after a read_data,
read_restart, or create_box command. :dd

{Atom_modify sort and first options cannot be used together} :dt

Self-explanatory. :dd

{Atom_style command after simulation box is defined} :dt

The atom_style command cannot be used after a read_data,
read_restart, or create_box command. :dd

{Atom_style line can only be used in 2d simulations} :dt

UNDOCUMENTED :dd

{Atom_style tri can only be used in 3d simulations} :dt

UNDOCUMENTED :dd

{Attempt to pop empty stack in fix box/relax} :dt

Internal LAMMPS error.  Please report it to the developers. :dd

{Attempt to push beyond stack limit in fix box/relax} :dt

Internal LAMMPS error.  Please report it to the developers. :dd

{Attempting to rescale a 0.0 temperature} :dt

Cannot rescale a temperature that is already 0.0. :dd

{BAD VECLINE COUNT: %s: %d %d: %d %d\n} :dt

UNDOCUMENTED :dd

{BAD VECLINE PTRS: %s: %d %d: %d\n} :dt

UNDOCUMENTED :dd

{Bad FENE bond} :dt

Two atoms in a FENE bond have become so far apart that the bond cannot
be computed. :dd

{Bad TIP4P angle type for PPPM/TIP4P} :dt

Specified angle type is not valid. :dd

{Bad TIP4P bond type for PPPM/TIP4P} :dt

Specified bond type is not valid. :dd

{Bad fix ID in fix append_atoms command} :dt

UNDOCUMENTED :dd

{Bad grid of processors} :dt

The 3d grid of processors defined by the processors command does not
match the number of processors LAMMPS is being run on. :dd

{Bad kspace_modify slab parameter} :dt

Kspace_modify value for the slab/volume keyword must be >= 2.0. :dd

{Bad matrix inversion in mldivide3} :dt

UNDOCUMENTED :dd

{Bad principal moments} :dt

Fix rigid did not compute the principal moments of inertia of a rigid
group of atoms correctly. :dd

{Bad quadratic solve for particle/line collision} :dt

UNDOCUMENTED :dd

{Bad quadratic solve for particle/tri collision} :dt

UNDOCUMENTED :dd

{Bias compute does not calculate a velocity bias} :dt

The specified compute must compute a bias for temperature. :dd

{Bias compute does not calculate temperature} :dt

The specified compute must compute temperature. :dd

{Bias compute group does not match compute group} :dt

The specified compute must operate on the same group as the parent
compute. :dd

{Big particle in fix srd cannot be point particle} :dt

Big particles must be extended spheriods or ellipsoids. :dd

{Bigint setting in lmptype.h is invalid} :dt

Size of bigint is less than size of tagint. :dd

{Bigint setting in lmptype.h is not compatible} :dt

Bigint stored in restart file is not consistent with LAMMPS version
you are running. :dd

{Bitmapped lookup tables require int/float be same size} :dt

Cannot use pair tables on this machine, because of word sizes.  Use
the pair_modify command with table 0 instead. :dd

{Bitmapped table in file does not match requested table} :dt

Setting for bitmapped table in pair_coeff command must match table
in file exactly. :dd

{Bitmapped table is incorrect length in table file} :dt

Number of table entries is not a correct power of 2. :dd

{Bond and angle potentials must be defined for TIP4P} :dt

Cannot use TIP4P pair potential unless bond and angle potentials
are defined. :dd

{Bond atom missing in delete_bonds} :dt

The delete_bonds command cannot find one or more atoms in a particular
bond on a particular processor.  The pairwise cutoff is too short or
the atoms are too far apart to make a valid bond. :dd

{Bond atom missing in set command} :dt

The set command cannot find one or more atoms in a particular bond on
a particular processor.  The pairwise cutoff is too short or the atoms
are too far apart to make a valid bond. :dd

{Bond atoms %d %d missing on proc %d at step %ld} :dt

One or both of 2 atoms needed to compute a particular bond are
missing on this processor.  Typically this is because the pairwise
cutoff is set too short or the bond has blown apart and an atom is
too far away. :dd :dd

{Bond coeff for hybrid has invalid style} :dt

Bond style hybrid uses another bond style as one of its coefficients.
The bond style used in the bond_coeff command or read from a restart
file is not recognized. :dd

{Bond coeffs are not set} :dt

No bond coefficients have been assigned in the data file or via the
bond_coeff command. :dd

{Bond potential must be defined for SHAKE} :dt

Cannot use fix shake unless bond potential is defined. :dd

{Bond style hybrid cannot have hybrid as an argument} :dt

Self-explanatory. :dd

{Bond style hybrid cannot have none as an argument} :dt

Self-explanatory. :dd

{Bond style hybrid cannot use same pair style twice} :dt

Self-explanatory. :dd

{Bond style quartic cannot be used with 3,4-body interactions} :dt

No angle, dihedral, or improper styles can be defined when using
bond style quartic. :dd

{Bond style quartic requires special_bonds = 1,1,1} :dt

This is a restriction of the current bond quartic implementation. :dd

{Bond table parameters did not set N} :dt

List of bond table parameters must include N setting. :dd

{Bond table values are not increasing} :dt

The values in the tabulated file must be monotonically increasing. :dd

{Bond_coeff command before bond_style is defined} :dt

Coefficients cannot be set in the data file or via the bond_coeff
command until an bond_style has been assigned. :dd

{Bond_coeff command before simulation box is defined} :dt

The bond_coeff command cannot be used before a read_data,
read_restart, or create_box command. :dd

{Bond_coeff command when no bonds allowed} :dt

The chosen atom style does not allow for bonds to be defined. :dd

{Bond_style command when no bonds allowed} :dt

The chosen atom style does not allow for bonds to be defined. :dd

{Bonds assigned incorrectly} :dt

Bonds read in from the data file were not assigned correctly to atoms.
This means there is something invalid about the topology definitions. :dd

{Bonds defined but no bond types} :dt

The data file header lists bonds but no bond types. :dd

{Both sides of boundary must be periodic} :dt

Cannot specify a boundary as periodic only on the lo or hi side.  Must
be periodic on both sides. :dd

{Boundary command after simulation box is defined} :dt

The boundary command cannot be used after a read_data, read_restart,
or create_box command. :dd

{Box bounds are invalid} :dt

The box boundaries specified in the read_data file are invalid.  The
lo value must be less than the hi value for all 3 dimensions. :dd

{Can not specify Pxy/Pxz/Pyz in fix box/relax with non-triclinic box} :dt

Only triclinic boxes can be used with off-diagonal pressure components.
See the region prism command for details. :dd

{Can not specify Pxy/Pxz/Pyz in fix nvt/npt/nph with non-triclinic box} :dt

Only triclinic boxes can be used with off-diagonal pressure components.
See the region prism command for details. :dd

{Can only use -plog with multiple partitions} :dt

UNDOCUMENTED :dd

{Can only use -pscreen with multiple partitions} :dt

UNDOCUMENTED :dd

{Can only use NEB with 1-processor replicas} :dt

This is current restriction for NEB as implemented in LAMMPS. :dd

{Can only use TAD with 1-processor replicas for NEB} :dt

This is current restriction for NEB as implemented in LAMMPS. :dd

{Cannot (yet) use PPPM with triclinic box} :dt

This feature is not yet supported. :dd

{Cannot add atoms to fix move variable} :dt

Atoms can not be added afterwards to this fix option. :dd

{Cannot append atoms to a triclinic box} :dt

UNDOCUMENTED :dd

{Cannot change box to orthogonal when tilt is non-zero} :dt

Self-explanatory :dd

{Cannot change box with certain fixes defined} :dt

The change_box command cannot be used when fix ave/spatial or
fix/deform are defined . :dd

{Cannot change box with dumps defined} :dt

Self-explanatory. :dd

{Cannot change dump_modify every for dump dcd} :dt

The frequency of writing dump dcd snapshots cannot be changed. :dd

{Cannot change dump_modify every for dump xtc} :dt

The frequency of writing dump xtc snapshots cannot be changed. :dd

{Cannot change timestep once fix srd is setup} :dt

This is because various SRD properties depend on the timestep
size. :dd

{Cannot change timestep with fix pour} :dt

This fix pre-computes some values based on the timestep, so it cannot
be changed during a simulation run. :dd

{Cannot compute PPPM G} :dt

LAMMPS failed to compute a valid approximation for the PPPM g_ewald
factor that partitions the computation between real space and k-space. :dd

{Cannot create an atom map unless atoms have IDs} :dt

The simulation requires a mapping from global atom IDs to local atoms,
but the atoms that have been defined have no IDs. :dd

{Cannot create atoms with undefined lattice} :dt

Must use the lattice command before using the create_atoms
command. :dd

{Cannot create/grow a vector/array of pointers for %s} :dt

LAMMPS code is making an illegal call to the templated memory
allocaters, to create a vector or array of pointers. :dd

{Cannot create_atoms after reading restart file with per-atom info} :dt

The per-atom info was stored to be used when by a fix that you
may re-define.  If you add atoms before re-defining the fix, then
there will not be a correct amount of per-atom info. :dd

{Cannot create_box after simulation box is defined} :dt

The create_box command cannot be used after a read_data, read_restart,
or create_box command. :dd

{Cannot currently use pair reax with pair hybrid} :dt

This is not yet supported. :dd

{Cannot delete group all} :dt

Self-explanatory. :dd

{Cannot delete group currently used by a compute} :dt

Self-explanatory. :dd

{Cannot delete group currently used by a dump} :dt

Self-explanatory. :dd

{Cannot delete group currently used by a fix} :dt

Self-explanatory. :dd

{Cannot delete group currently used by atom_modify first} :dt

Self-explanatory. :dd

{Cannot displace_atoms after reading restart file with per-atom info} :dt

This is because the restart file info cannot be migrated with the
atoms.  You can get around this by performing a 0-timestep run which
will assign the restart file info to actual atoms. :dd

{Cannot displace_box after reading restart file with per-atom info} :dt

This is because the restart file info cannot be migrated with the
atoms.  You can get around this by performing a 0-timestep run which
will assign the restart file info to actual atoms. :dd

{Cannot displace_box on a non-periodic boundary} :dt

Self-explanatory. :dd

{Cannot do GCMC on atoms in atom_modify first group} :dt

UNDOCUMENTED :dd

{Cannot dump JPG file} :dt

UNDOCUMENTED :dd

{Cannot dump sort on atom IDs with no atom IDs defined} :dt

Self-explanatory. :dd

{Cannot evaporate atoms in atom_modify first group} :dt

This is a restriction due to the way atoms are organized in
a list to enable the atom_modify first command. :dd

{Cannot find delete_bonds group ID} :dt

Group ID used in the delete_bonds command does not exist. :dd

{Cannot have both pair_modify shift and tail set to yes} :dt

These 2 options are contradictory. :dd

{Cannot open -reorder file} :dt

UNDOCUMENTED :dd

{Cannot open ADP potential file %s} :dt

UNDOCUMENTED :dd

{Cannot open AIREBO potential file %s} :dt

The specified AIREBO potential file cannot be opened.  Check that the
path and name are correct. :dd

{Cannot open COMB potential file %s} :dt

The specified COMB potential file cannot be opened.  Check that the
path and name are correct. :dd

{Cannot open EAM potential file %s} :dt

The specified EAM potential file cannot be opened.  Check that the
path and name are correct. :dd

{Cannot open EIM potential file %s} :dt

The specified EIM potential file cannot be opened.  Check that the
path and name are correct. :dd

{Cannot open MEAM potential file %s} :dt

The specified MEAM potential file cannot be opened.  Check that the
path and name are correct. :dd

{Cannot open Stillinger-Weber potential file %s} :dt

The specified SW potential file cannot be opened.  Check that the path
and name are correct. :dd

{Cannot open Tersoff potential file %s} :dt

The specified Tersoff potential file cannot be opened.  Check that the
path and name are correct. :dd

{Cannot open custom file} :dt

UNDOCUMENTED :dd

{Cannot open dir to search for restart file} :dt

Using a "*" in the name of the restart file will open the current
directory to search for matching file names. :dd

{Cannot open dump file} :dt

The output file for the dump command cannot be opened.  Check that the
path and name are correct. :dd

{Cannot open file %s} :dt

The specified file cannot be opened.  Check that the path and name are
correct. :dd

{Cannot open fix ave/correlate file %s} :dt

The specified file cannot be opened.  Check that the path and name are
correct. :dd

{Cannot open fix ave/histo file %s} :dt

The specified file cannot be opened.  Check that the path and name are
correct. :dd

{Cannot open fix ave/spatial file %s} :dt

The specified file cannot be opened.  Check that the path and name are
correct. :dd

{Cannot open fix ave/time file %s} :dt

The specified file cannot be opened.  Check that the path and name are
correct. :dd

{Cannot open fix poems file %s} :dt

The specified file cannot be opened.  Check that the path and name are
correct. :dd

{Cannot open fix print file %s} :dt

The output file generated by the fix print command cannot be opened :dd

{Cannot open fix qeq/comb file %s} :dt

The output file for the fix qeq/combs command cannot be opened.
Check that the path and name are correct. :dd

{Cannot open fix reax/bonds file %s} :dt

The output file for the fix reax/bonds command cannot be opened.
Check that the path and name are correct. :dd

{Cannot open fix tmd file %s} :dt

The output file for the fix tmd command cannot be opened.  Check that
the path and name are correct. :dd

{Cannot open fix ttm file %s} :dt

The output file for the fix ttm command cannot be opened.  Check that
the path and name are correct. :dd

{Cannot open gzipped file} :dt

LAMMPS is attempting to open a gzipped version of the specified file
but was unsuccessful.  Check that the path and name are correct. :dd

{Cannot open input script %s} :dt

Self-explanatory. :dd

{Cannot open log.lammps} :dt

The default LAMMPS log file cannot be opened.  Check that the
directory you are running in allows for files to be created. :dd

{Cannot open logfile} :dt

The LAMMPS log file named in a command-line argument cannot be opened.
Check that the path and name are correct. :dd

{Cannot open logfile %s} :dt

The LAMMPS log file specified in the input script cannot be opened.
Check that the path and name are correct. :dd

{Cannot open pair_write file} :dt

The specified output file for pair energies and forces cannot be
opened.  Check that the path and name are correct. :dd

{Cannot open processors custom file} :dt

UNDOCUMENTED :dd

{Cannot open restart file %s} :dt

Self-explanatory. :dd

{Cannot open screen file} :dt

The screen file specified as a command-line argument cannot be
opened.  Check that the directory you are running in allows for files
to be created. :dd

{Cannot open universe log file} :dt

For a multi-partition run, the master log file cannot be opened.
Check that the directory you are running in allows for files to be
created. :dd

{Cannot open universe screen file} :dt

For a multi-partition run, the master screen file cannot be opened.
Check that the directory you are running in allows for files to be
created. :dd

{Cannot read_data after simulation box is defined} :dt

The read_data command cannot be used after a read_data,
read_restart, or create_box command. :dd

{Cannot read_restart after simulation box is defined} :dt

The read_restart command cannot be used after a read_data,
read_restart, or create_box command. :dd

{Cannot redefine variable as a different style} :dt

An equal-style variable can be re-defined but only if it was
originally an equal-style variable. :dd

{Cannot replicate 2d simulation in z dimension} :dt

The replicate command cannot replicate a 2d simulation in the z
dimension. :dd

{Cannot replicate with fixes that store atom quantities} :dt

Either fixes are defined that create and store atom-based vectors or a
restart file was read which included atom-based vectors for fixes.
The replicate command cannot duplicate that information for new atoms.
You should use the replicate command before fixes are applied to the
system. :dd

{Cannot reset timestep with a dynamic region defined} :dt

Dynamic regions (see the region command) have a time dependence.
Thus you cannot change the timestep when one or more of these
are defined. :dd

{Cannot reset timestep with a time-dependent fix defined} :dt

You cannot reset the timestep when a fix that keeps track of elapsed
time is in place. :dd

{Cannot reset timestep with dump file already written to} :dt

Changing the timestep will confuse when a dump file is written.  Use
the undump command, then restart the dump file. :dd

{Cannot reset timestep with restart file already written} :dt

Changing the timestep will confuse when a restart file is written.
Use the "restart 0" command to turn off restarts, then start them
again. :dd

{Cannot restart fix rigid/nvt with different # of chains} :dt

This is because the restart file contains per-chain info. :dd

{Cannot run 2d simulation with nonperiodic Z dimension} :dt

Use the boundary command to make the z dimension periodic in order to
run a 2d simulation. :dd

{Cannot set both respa pair and inner/middle/outer} :dt

In the rRESPA integrator, you must compute pairwise potentials either
all together (pair), or in pieces (inner/middle/outer).  You can't do
both. :dd

{Cannot set dump_modify flush for dump xtc} :dt

Self-explanatory. :dd

{Cannot set mass for this atom style} :dt

This atom style does not support mass settings for each atom type.
Instead they are defined on a per-atom basis in the data file. :dd

{Cannot set meso_rho for this atom style} :dt

UNDOCUMENTED :dd

{Cannot set non-zero image flag for non-periodic dimension} :dt

Self-explanatory. :dd

{Cannot set non-zero z velocity for 2d simulation} :dt

Self-explanatory. :dd

{Cannot set quaternion for atom that has none} :dt

UNDOCUMENTED :dd

{Cannot set respa middle without inner/outer} :dt

In the rRESPA integrator, you must define both a inner and outer
setting in order to use a middle setting. :dd

{Cannot set theta for atom that is not a line} :dt

UNDOCUMENTED :dd

{Cannot set this attribute for this atom style} :dt

The attribute being set does not exist for the defined atom style. :dd

{Cannot set variable z velocity for 2d simulation} :dt

Self-explanatory. :dd

{Cannot skew triclinic box in z for 2d simulation} :dt

Self-explanatory. :dd

{Cannot use -cuda on without USER-CUDA installed} :dt

UNDOCUMENTED :dd

{Cannot use -reorder after -partition} :dt

UNDOCUMENTED :dd

{Cannot use Ewald with 2d simulation} :dt

The kspace style ewald cannot be used in 2d simulations.  You can use
2d Ewald in a 3d simulation; see the kspace_modify command. :dd

{Cannot use Ewald with triclinic box} :dt

This feature is not yet supported. :dd

{Cannot use NEB unless atom map exists} :dt

Use the atom_modify command to create an atom map. :dd

{Cannot use NEB with a single replica} :dt

Self-explanatory. :dd

{Cannot use NEB with atom_modify sort enabled} :dt

This is current restriction for NEB implemented in LAMMPS. :dd

{Cannot use PPPM with 2d simulation} :dt

The kspace style pppm cannot be used in 2d simulations.  You can use
2d PPPM in a 3d simulation; see the kspace_modify command. :dd

{Cannot use PRD with a time-dependent fix defined} :dt

PRD alters the timestep in ways that will mess up these fixes. :dd

{Cannot use PRD with a time-dependent region defined} :dt

PRD alters the timestep in ways that will mess up these regions. :dd

{Cannot use PRD with atom_modify sort enabled} :dt

This is a current restriction of PRD.  You must turn off sorting,
which is enabled by default, via the atom_modify command. :dd

{Cannot use PRD with multi-processor replicas unless atom map exists} :dt

Use the atom_modify command to create an atom map. :dd

{Cannot use TAD unless atom map exists for NEB} :dt

See atom_modify map command to set this. :dd

{Cannot use TAD with a single replica for NEB} :dt

NEB requires multiple replicas. :dd

{Cannot use TAD with atom_modify sort enabled for NEB} :dt

This is a current restriction of NEB. :dd

{Cannot use a damped dynamics min style with fix box/relax} :dt

This is a current restriction in LAMMPS.  Use another minimizer
style. :dd

{Cannot use a damped dynamics min style with per-atom DOF} :dt

This is a current restriction in LAMMPS.  Use another minimizer
style. :dd

{Cannot use append_atoms in periodic dimension} :dt

UNDOCUMENTED :dd

{Cannot use compute cluster/atom unless atoms have IDs} :dt

Atom IDs are used to identify clusters. :dd

{Cannot use cwiggle in variable formula between runs} :dt

This is a function of elapsed time. :dd

{Cannot use delete_atoms unless atoms have IDs} :dt

Your atoms do not have IDs, so the delete_atoms command cannot be
used. :dd

{Cannot use delete_bonds with non-molecular system} :dt

Your choice of atom style does not have bonds. :dd

{Cannot use fix GPU with USER-CUDA mode enabled} :dt

UNDOCUMENTED :dd

{Cannot use fix TMD unless atom map exists} :dt

Using this fix requires the ability to lookup an atom index, which is
provided by an atom map.  An atom map does not exist (by default) for
non-molecular problems.  Using the atom_modify map command will force
an atom map to be created. :dd

{Cannot use fix ave/spatial z for 2 dimensional model} :dt

Self-explanatory. :dd

{Cannot use fix bond/break with non-molecular systems} :dt

Self-explanatory. :dd

{Cannot use fix bond/create with non-molecular systems} :dt

Self-explanatory. :dd

{Cannot use fix box/relax on a 2nd non-periodic dimension} :dt

When specifying an off-diagonal pressure component, the 2nd of the two
dimensions must be periodic.  E.g. if the xy component is specified,
then the y dimension must be periodic. :dd

{Cannot use fix box/relax on a non-periodic dimension} :dt

When specifying a diagonal pressure component, the dimension must be
periodic. :dd

{Cannot use fix deform on a 2nd non-periodic boundary} :dt

When specifying a tilt factor change, the 2nd of the two dimensions
must be periodic.  E.g. if the xy tilt is specified, then the y
dimension must be periodic. :dd

{Cannot use fix deform on a non-periodic boundary} :dt

When specifying a change is a box dimension, the dimension must be
periodic. :dd

{Cannot use fix deform trate on a box with zero tilt} :dt

The trate style alters the current strain. :dd

{Cannot use fix enforce2d with 3d simulation} :dt

Self-explanatory. :dd

{Cannot use fix msst without per-type mass defined} :dt

Self-explanatory. :dd

{Cannot use fix npt and fix deform on same component of stress tensor} :dt

This would be changing the same box dimension twice. :dd

{Cannot use fix nvt/npt/nph on a 2nd non-periodic dimension} :dt

When specifying an off-diagonal pressure component, the 2nd of the two
dimensions must be periodic.  E.g. if the xy component is specified,
then the y dimension must be periodic. :dd

{Cannot use fix nvt/npt/nph on a non-periodic dimension} :dt

When specifying a diagonal pressure component, the dimension must be
periodic. :dd

{Cannot use fix nvt/npt/nph with both xy dynamics and xy scaling} :dt

UNDOCUMENTED :dd

{Cannot use fix nvt/npt/nph with both xz dynamics and xz scaling} :dt

UNDOCUMENTED :dd

{Cannot use fix nvt/npt/nph with xy dynamics when y is non-periodic dimension} :dt

UNDOCUMENTED :dd

{Cannot use fix nvt/npt/nph with xz dynamics when z is non-periodic dimension} :dt

UNDOCUMENTED :dd

{Cannot use fix nvt/npt/nph with yz dynamics when z is non-periodic dimension} :dt

UNDOCUMENTED :dd

{Cannot use fix nvt/npt/nph withboth yz dynamics and yz scaling} :dt

UNDOCUMENTED :dd

{Cannot use fix pour with triclinic box} :dt

This feature is not yet supported. :dd

{Cannot use fix press/berendsen and fix deform on same component of stress tensor} :dt

These commands both change the box size/shape, so you cannot use both
together. :dd

{Cannot use fix press/berendsen on a non-periodic dimension} :dt

Self-explanatory. :dd

{Cannot use fix press/berendsen with triclinic box} :dt

Self-explanatory. :dd

{Cannot use fix reax/bonds without pair_style reax} :dt

Self-explantory. :dd

{Cannot use fix shake with non-molecular system} :dt

Your choice of atom style does not have bonds. :dd

{Cannot use fix ttm with 2d simulation} :dt

This is a current restriction of this fix due to the grid it creates. :dd

{Cannot use fix ttm with triclinic box} :dt

This is a current restriction of this fix due to the grid it creates. :dd

{Cannot use fix wall in periodic dimension} :dt

Self-explanatory. :dd

{Cannot use fix wall zlo/zhi for a 2d simulation} :dt

Self-explanatory. :dd

{Cannot use fix wall/reflect in periodic dimension} :dt

Self-explanatory. :dd

{Cannot use fix wall/reflect zlo/zhi for a 2d simulation} :dt

Self-explanatory. :dd

{Cannot use fix wall/srd in periodic dimension} :dt

Self-explanatory. :dd

{Cannot use fix wall/srd more than once} :dt

Nor is their a need to since multiple walls can be specified
in one command. :dd

{Cannot use fix wall/srd without fix srd} :dt

Self-explanatory. :dd

{Cannot use fix wall/srd zlo/zhi for a 2d simulation} :dt

Self-explanatory. :dd

{Cannot use force/hybrid_neigh with triclinic box} :dt

UNDOCUMENTED :dd

{Cannot use force/neigh with triclinic box} :dt

This is a current limitation of the GPU implementation
in LAMMPS. :dd

{Cannot use kspace solver on system with no charge} :dt

No atoms in system have a non-zero charge. :dd

{Cannot use lines with fix srd unless overlap is set} :dt

UNDOCUMENTED :dd

{Cannot use neigh_modify exclude with GPU neighbor builds} :dt

This is a current limitation of the GPU implementation
in LAMMPS. :dd

{Cannot use neighbor bins - box size << cutoff} :dt

Too many neighbor bins will be created.  This typically happens when
the simulation box is very small in some dimension, compared to the
neighbor cutoff.  Use the "nsq" style instead of "bin" style. :dd

{Cannot use newton pair with coul/long/gpu pair style} :dt

UNDOCUMENTED :dd

{Cannot use newton pair with gayberne/gpu pair style} :dt

UNDOCUMENTED :dd

{Cannot use newton pair with lj/charmm/coul/long/gpu pair style} :dt

UNDOCUMENTED :dd

{Cannot use newton pair with lj/class2/coul/long/gpu pair style} :dt

UNDOCUMENTED :dd

{Cannot use newton pair with lj/class2/gpu pair style} :dt

UNDOCUMENTED :dd

{Cannot use newton pair with lj/cut/coul/cut/gpu pair style} :dt

UNDOCUMENTED :dd

<<<<<<< HEAD
{Cannot use newton pair with GPU EAM pair style} :dt

See the newton command to change the setting. :dd

{Cannot use newton pair with GPU Gay-Berne pair style} :dt
=======
{Cannot use newton pair with lj/cut/coul/long/gpu pair style} :dt
>>>>>>> 9921d207

UNDOCUMENTED :dd

{Cannot use newton pair with lj/cut/gpu pair style} :dt

UNDOCUMENTED :dd

{Cannot use newton pair with lj/expand/gpu pair style} :dt

UNDOCUMENTED :dd

{Cannot use newton pair with lj96/cut/gpu pair style} :dt

UNDOCUMENTED :dd

{Cannot use newton pair with morse/gpu pair style} :dt

UNDOCUMENTED :dd

{Cannot use newton pair with resquared/gpu pair style} :dt

UNDOCUMENTED :dd

{Cannot use non-zero forces in an energy minimization} :dt

Fix setforce cannot be used in this manner.  Use fix addforce
instead. :dd

{Cannot use nonperiodic boundares with fix ttm} :dt

This fix requires a fully periodic simulation box. :dd

{Cannot use nonperiodic boundaries with Ewald} :dt

For kspace style ewald, all 3 dimensions must have periodic boundaries
unless you use the kspace_modify command to define a 2d slab with a
non-periodic z dimension. :dd

{Cannot use nonperiodic boundaries with PPPM} :dt

For kspace style pppm, all 3 dimensions must have periodic boundaries
unless you use the kspace_modify command to define a 2d slab with a
non-periodic z dimension. :dd

{Cannot use order greater than 8 with pppm/gpu.} :dt

UNDOCUMENTED :dd

{Cannot use pair hybrid with GPU neighbor builds} :dt

See documentation for fix gpu. :dd

{Cannot use pair tail corrections with 2d simulations} :dt

The correction factors are only currently defined for 3d systems. :dd

{Cannot use processors part command without using partitions} :dt

UNDOCUMENTED :dd

{Cannot use ramp in variable formula between runs} :dt

This is because the ramp() function is time dependent. :dd

{Cannot use region INF or EDGE when box does not exist} :dt

Regions that extend to the box boundaries can only be used after the
create_box command has been used. :dd

{Cannot use set atom with no atom IDs defined} :dt

Atom IDs are not defined, so they cannot be used to identify an atom. :dd

{Cannot use set mol with no molecule IDs defined} :dt

UNDOCUMENTED :dd

{Cannot use swiggle in variable formula between runs} :dt

This is a function of elapsed time. :dd

{Cannot use tris with fix srd unless overlap is set} :dt

UNDOCUMENTED :dd

{Cannot use variable energy with constant force in fix addforce} :dt

This is because for constant force, LAMMPS can compute the change
in energy directly. :dd

{Cannot use variable every setting for dump dcd} :dt

The format of DCD dump files requires snapshots be output
at a constant frequency. :dd

{Cannot use variable every setting for dump xtc} :dt

The format of this file requires snapshots at regular intervals. :dd

{Cannot use vdisplace in variable formula between runs} :dt

This is a function of elapsed time. :dd

{Cannot use velocity create loop all unless atoms have IDs} :dt

Atoms in the simulation to do not have IDs, so this style
of velocity creation cannot be performed. :dd

{Cannot use wall in periodic dimension} :dt

Self-explanatory. :dd

{Cannot wiggle and shear fix wall/gran} :dt

Cannot specify both options at the same time. :dd

{Cannot zero Langevin force of 0 atoms} :dt

UNDOCUMENTED :dd

{Cannot zero momentum of 0 atoms} :dt

The collection of atoms for which momentum is being computed has no
atoms. :dd

{Change_box command before simulation box is defined} :dt

Self-explanatory. :dd

{Change_box operation is invalid} :dt

Cannot change orthogonal box to orthogonal or a triclinic box to
triclinic. :dd

{Communicate group != atom_modify first group} :dt

Self-explanatory. :dd

{Compute ID for compute atom/molecule does not exist} :dt

Self-explanatory. :dd

{Compute ID for compute reduce does not exist} :dt

Self-explanatory. :dd

{Compute ID for compute slice does not exist} :dt

UNDOCUMENTED :dd

{Compute ID for fix ave/atom does not exist} :dt

Self-explanatory. :dd

{Compute ID for fix ave/correlate does not exist} :dt

Self-explanatory. :dd

{Compute ID for fix ave/histo does not exist} :dt

Self-explanatory. :dd

{Compute ID for fix ave/spatial does not exist} :dt

Self-explanatory. :dd

{Compute ID for fix ave/time does not exist} :dt

Self-explanatory. :dd

{Compute ID for fix store/state does not exist} :dt

Self-explanatory. :dd

{Compute ID must be alphanumeric or underscore characters} :dt

Self-explanatory. :dd

{Compute angle/local used when angles are not allowed} :dt

The atom style does not support angles. :dd

{Compute atom/molecule compute array is accessed out-of-range} :dt

Self-explanatory. :dd

{Compute atom/molecule compute does not calculate a per-atom array} :dt

Self-explanatory. :dd

{Compute atom/molecule compute does not calculate a per-atom vector} :dt

Self-explanatory. :dd

{Compute atom/molecule compute does not calculate per-atom values} :dt

Self-explanatory. :dd

{Compute atom/molecule fix array is accessed out-of-range} :dt

Self-explanatory. :dd

{Compute atom/molecule fix does not calculate a per-atom array} :dt

Self-explanatory. :dd

{Compute atom/molecule fix does not calculate a per-atom vector} :dt

Self-explanatory. :dd

{Compute atom/molecule fix does not calculate per-atom values} :dt

Self-explanatory. :dd

{Compute atom/molecule requires molecular atom style} :dt

Self-explanatory. :dd

{Compute atom/molecule variable is not atom-style variable} :dt

Self-explanatory. :dd

{Compute bond/local used when bonds are not allowed} :dt

The atom style does not support bonds. :dd

{Compute centro/atom requires a pair style be defined} :dt

This is because the computation of the centro-symmetry values
uses a pairwise neighbor list. :dd

{Compute cluster/atom cutoff is longer than pairwise cutoff} :dt

Cannot identify clusters beyond cutoff. :dd

{Compute cluster/atom requires a pair style be defined} :dt

This is so that the pair style defines a cutoff distance which
is used to find clusters. :dd

{Compute cna/atom cutoff is longer than pairwise cutoff} :dt

Self-explantory. :dd

{Compute cna/atom requires a pair style be defined} :dt

Self-explantory. :dd

{Compute com/molecule requires molecular atom style} :dt

Self-explanatory. :dd

{Compute coord/atom cutoff is longer than pairwise cutoff} :dt

Cannot compute coordination at distances longer than the pair cutoff,
since those atoms are not in the neighbor list. :dd

{Compute coord/atom requires a pair style be defined} :dt

Self-explantory. :dd

{Compute damage/atom requires peridynamic potential} :dt

Damage is a Peridynamic-specific metric.  It requires you
to be running a Peridynamics simulation. :dd

{Compute dihedral/local used when dihedrals are not allowed} :dt

The atom style does not support dihedrals. :dd

{Compute does not allow an extra compute or fix to be reset} :dt

This is an internal LAMMPS error.  Please report it to the
developers. :dd

{Compute erotate/asphere requires atom style ellipsoid or line or tri} :dt

UNDOCUMENTED :dd

{Compute erotate/asphere requires extended particles} :dt

This compute cannot be used with point paritlces. :dd

{Compute erotate/sphere requires atom style sphere} :dt

UNDOCUMENTED :dd

{Compute event/displace has invalid fix event assigned} :dt

This is an internal LAMMPS error.  Please report it to the
developers. :dd

{Compute group/group group ID does not exist} :dt

Self-explanatory. :dd

{Compute gyration/molecule requires molecular atom style} :dt

Self-explanatory. :dd

{Compute heat/flux compute ID does not compute ke/atom} :dt

Self-explanatory. :dd

{Compute heat/flux compute ID does not compute pe/atom} :dt

Self-explanatory. :dd

{Compute heat/flux compute ID does not compute stress/atom} :dt

Self-explanatory. :dd

{Compute improper/local used when impropers are not allowed} :dt

The atom style does not support impropers. :dd

{Compute msd/molecule requires molecular atom style} :dt

Self-explanatory. :dd

{Compute nve/asphere requires atom style ellipsoid} :dt

UNDOCUMENTED :dd

{Compute nvt/nph/npt asphere requires atom style ellipsoid} :dt

UNDOCUMENTED :dd

{Compute pair must use group all} :dt

Pair styles accumlate energy on all atoms. :dd

{Compute pe must use group all} :dt

Energies computed by potentials (pair, bond, etc) are computed on all
atoms. :dd

{Compute pressure must use group all} :dt

Virial contributions computed by potentials (pair, bond, etc) are
computed on all atoms. :dd

{Compute pressure temperature ID does not compute temperature} :dt

The compute ID assigned to a pressure computation must compute
temperature. :dd

{Compute property/atom for atom property that isn't allocated} :dt

Self-explanatory. :dd

{Compute property/local cannot use these inputs together} :dt

Only inputs that generate the same number of datums can be used
togther.  E.g. bond and angle quantities cannot be mixed. :dd

{Compute property/local for property that isn't allocated} :dt

Self-explanatory. :dd

{Compute property/molecule requires molecular atom style} :dt

Self-explanatory. :dd

{Compute rdf requires a pair style be defined} :dt

Self-explanatory. :dd

{Compute reduce compute array is accessed out-of-range} :dt

Self-explanatory. :dd

{Compute reduce compute calculates global values} :dt

A compute that calculates peratom or local values is required. :dd

{Compute reduce compute does not calculate a local array} :dt

Self-explanatory. :dd

{Compute reduce compute does not calculate a local vector} :dt

Self-explanatory. :dd

{Compute reduce compute does not calculate a per-atom array} :dt

Self-explanatory. :dd

{Compute reduce compute does not calculate a per-atom vector} :dt

Self-explanatory. :dd

{Compute reduce fix array is accessed out-of-range} :dt

Self-explanatory. :dd

{Compute reduce fix calculates global values} :dt

A fix that calculates peratom or local values is required. :dd

{Compute reduce fix does not calculate a local array} :dt

Self-explanatory. :dd

{Compute reduce fix does not calculate a local vector} :dt

Self-explanatory. :dd

{Compute reduce fix does not calculate a per-atom array} :dt

Self-explanatory. :dd

{Compute reduce fix does not calculate a per-atom vector} :dt

Self-explanatory. :dd

{Compute reduce replace requires min or max mode} :dt

Self-explanatory. :dd

{Compute reduce variable is not atom-style variable} :dt

Self-explanatory. :dd

{Compute slice compute array is accessed out-of-range} :dt

UNDOCUMENTED :dd

{Compute slice compute does not calculate a global array} :dt

UNDOCUMENTED :dd

{Compute slice compute does not calculate a global vector} :dt

UNDOCUMENTED :dd

{Compute slice compute does not calculate global vector or array} :dt

UNDOCUMENTED :dd

{Compute slice compute vector is accessed out-of-range} :dt

UNDOCUMENTED :dd

{Compute slice fix array is accessed out-of-range} :dt

UNDOCUMENTED :dd

{Compute slice fix does not calculate a global array} :dt

UNDOCUMENTED :dd

{Compute slice fix does not calculate a global vector} :dt

UNDOCUMENTED :dd

{Compute slice fix does not calculate global vector or array} :dt

UNDOCUMENTED :dd

{Compute slice fix vector is accessed out-of-range} :dt

UNDOCUMENTED :dd

{Compute temp/asphere requires atom style ellipsoid} :dt

UNDOCUMENTED :dd

{Compute temp/asphere requires extended particles} :dt

This compute cannot be used with point paritlces. :dd

{Compute temp/partial cannot use vz for 2d systemx} :dt

Self-explanatory. :dd

{Compute temp/profile cannot bin z for 2d systems} :dt

Self-explanatory. :dd

{Compute temp/profile cannot use vz for 2d systemx} :dt

Self-explanatory. :dd

{Compute temp/sphere requires atom style sphere} :dt

UNDOCUMENTED :dd

{Compute ti kspace style does not exist} :dt

Self-explanatory. :dd

{Compute ti pair style does not exist} :dt

Self-explanatory. :dd

{Compute ti tail when pair style does not compute tail corrections} :dt

Self-explanatory. :dd

{Compute used in variable between runs is not current} :dt

Computes cannot be invoked by a variable in between runs.  Thus they
must have been evaluated on the last timestep of the previous run in
order for their value(s) to be accessed.  See the doc page for the
variable command for more info. :dd

{Compute used in variable thermo keyword between runs is not current} :dt

Some thermo keywords rely on a compute to calculate their value(s).
Computes cannot be invoked by a variable in between runs.  Thus they
must have been evaluated on the last timestep of the previous run in
order for their value(s) to be accessed.  See the doc page for the
variable command for more info. :dd

{Computed temperature for fix temp/berendsen cannot be 0.0} :dt

Self-explanatory. :dd

{Computed temperature for fix temp/rescale cannot be 0.0} :dt

Cannot rescale the temperature to a new value if the current
temperature is 0.0. :dd

{Could not count initial bonds in fix bond/create} :dt

Could not find one of the atoms in a bond on this processor. :dd

{Could not create 3d FFT plan} :dt

The FFT setup in pppm failed. :dd

{Could not create 3d grid of processors} :dt

UNDOCUMENTED :dd

{Could not create 3d remap plan} :dt

The FFT setup in pppm failed. :dd

{Could not create numa 3d grid of processors} :dt

UNDOCUMENTED :dd

{Could not create numa grid of processors} :dt

UNDOCUMENTED :dd

{Could not create twolevel 3d grid of processors} :dt

UNDOCUMENTED :dd

{Could not find atom_modify first group ID} :dt

Self-explanatory. :dd

{Could not find compute ID for PRD} :dt

Self-explanatory. :dd

{Could not find compute ID for TAD} :dt

Self-explanatory. :dd

{Could not find compute ID for temperature bias} :dt

Self-explanatory. :dd

{Could not find compute ID to delete} :dt

Self-explanatory. :dd

{Could not find compute displace/atom fix ID} :dt

Self-explanatory. :dd

{Could not find compute event/displace fix ID} :dt

Self-explanatory. :dd

{Could not find compute group ID} :dt

Self-explanatory. :dd

{Could not find compute heat/flux compute ID} :dt

Self-explanatory. :dd

{Could not find compute msd fix ID} :dt

Self-explanatory. :dd

{Could not find compute pressure temperature ID} :dt

The compute ID for calculating temperature does not exist. :dd

{Could not find compute_modify ID} :dt

Self-explanatory. :dd

{Could not find delete_atoms group ID} :dt

Group ID used in the delete_atoms command does not exist. :dd

{Could not find delete_atoms region ID} :dt

Region ID used in the delete_atoms command does not exist. :dd

{Could not find displace_atoms group ID} :dt

Group ID used in the displace_atoms command does not exist. :dd

{Could not find displace_box group ID} :dt

Group ID used in the displace_box command does not exist. :dd

{Could not find dump custom compute ID} :dt

The compute ID needed by dump custom to compute a per-atom quantity
does not exist. :dd

{Could not find dump custom fix ID} :dt

Self-explanatory. :dd

{Could not find dump custom variable name} :dt

Self-explanatory. :dd

{Could not find dump group ID} :dt

A group ID used in the dump command does not exist. :dd

{Could not find dump local compute ID} :dt

Self-explanatory. :dd

{Could not find dump local fix ID} :dt

Self-explanatory. :dd

{Could not find dump modify compute ID} :dt

Self-explanatory. :dd

{Could not find dump modify fix ID} :dt

Self-explanatory. :dd

{Could not find dump modify variable name} :dt

Self-explanatory. :dd

{Could not find fix ID to delete} :dt

Self-explanatory. :dd

{Could not find fix group ID} :dt

A group ID used in the fix command does not exist. :dd

{Could not find fix msst compute ID} :dt

Self-explanatory. :dd

{Could not find fix poems group ID} :dt

A group ID used in the fix poems command does not exist. :dd

{Could not find fix recenter group ID} :dt

A group ID used in the fix recenter command does not exist. :dd

{Could not find fix rigid group ID} :dt

A group ID used in the fix rigid command does not exist. :dd

{Could not find fix srd group ID} :dt

Self-explanatory. :dd

{Could not find fix_modify ID} :dt

A fix ID used in the fix_modify command does not exist. :dd

{Could not find fix_modify pressure ID} :dt

The compute ID for computing pressure does not exist. :dd

{Could not find fix_modify temperature ID} :dt

The compute ID for computing temperature does not exist. :dd

{Could not find group delete group ID} :dt

Self-explanatory. :dd

{Could not find set group ID} :dt

Group ID specified in set command does not exist. :dd

{Could not find thermo compute ID} :dt

Compute ID specified in thermo_style command does not exist. :dd

{Could not find thermo custom compute ID} :dt

The compute ID needed by thermo style custom to compute a requested
quantity does not exist. :dd

{Could not find thermo custom fix ID} :dt

The fix ID needed by thermo style custom to compute a requested
quantity does not exist. :dd

{Could not find thermo custom variable name} :dt

Self-explanatory. :dd

{Could not find thermo fix ID} :dt

Fix ID specified in thermo_style command does not exist. :dd

{Could not find thermo_modify pressure ID} :dt

The compute ID needed by thermo style custom to compute pressure does
not exist. :dd

{Could not find thermo_modify temperature ID} :dt

The compute ID needed by thermo style custom to compute temperature does
not exist. :dd

{Could not find undump ID} :dt

A dump ID used in the undump command does not exist. :dd

{Could not find velocity group ID} :dt

A group ID used in the velocity command does not exist. :dd

{Could not find velocity temperature ID} :dt

The compute ID needed by the velocity command to compute temperature
does not exist. :dd

{Could not grab element entry from EIM potential file} :dt

Self-explanatory :dd

{Could not grab global entry from EIM potential file} :dt

Self-explanatory. :dd

{Could not grab pair entry from EIM potential file} :dt

Self-explanatory. :dd

{Coulomb cutoffs of pair hybrid sub-styles do not match} :dt

If using a Kspace solver, all Coulomb cutoffs of long pair styles must
be the same. :dd

{Cound not find dump_modify ID} :dt

Self-explanatory. :dd

{Create_atoms command before simulation box is defined} :dt

The create_atoms command cannot be used before a read_data,
read_restart, or create_box command. :dd

{Create_atoms region ID does not exist} :dt

A region ID used in the create_atoms command does not exist. :dd

{Create_box region ID does not exist} :dt

A region ID used in the create_box command does not exist. :dd

{Create_box region does not support a bounding box} :dt

Not all regions represent bounded volumes.  You cannot use
such a region with the create_box command. :dd

{Cyclic loop in joint connections} :dt

Fix poems cannot (yet) work with coupled bodies whose joints connect
the bodies in a ring (or cycle). :dd

{Degenerate lattice primitive vectors} :dt

Invalid set of 3 lattice vectors for lattice command. :dd

{Delete region ID does not exist} :dt

Self-explanatory. :dd

{Delete_atoms command before simulation box is defined} :dt

The delete_atoms command cannot be used before a read_data,
read_restart, or create_box command. :dd

{Delete_atoms cutoff > neighbor cutoff} :dt

Cannot delete atoms further away than a processor knows about. :dd

{Delete_atoms requires a pair style be defined} :dt

This is because atom deletion within a cutoff uses a pairwise
neighbor list. :dd

{Delete_bonds command before simulation box is defined} :dt

The delete_bonds command cannot be used before a read_data,
read_restart, or create_box command. :dd

{Delete_bonds command with no atoms existing} :dt

No atoms are yet defined so the delete_bonds command cannot be used. :dd

{Deposition region extends outside simulation box} :dt

Self-explanatory. :dd

{Did not assign all atoms correctly} :dt

Atoms read in from a data file were not assigned correctly to
processors.  This is likely due to some atom coordinates being
outside a non-periodic simulation box. :dd

{Did not find all elements in MEAM library file} :dt

The requested elements were not found in the MEAM file. :dd

{Did not find fix shake partner info} :dt

Could not find bond partners implied by fix shake command.  This error
can be triggered if the delete_bonds command was used before fix
shake, and it removed bonds without resetting the 1-2, 1-3, 1-4
weighting list via the special keyword. :dd

{Did not find keyword in table file} :dt

Keyword used in pair_coeff command was not found in table file. :dd

{Did not set temp for fix rigid/nvt} :dt

The temp keyword must be used. :dd

{Dihedral atom missing in delete_bonds} :dt

The delete_bonds command cannot find one or more atoms in a particular
dihedral on a particular processor.  The pairwise cutoff is too short
or the atoms are too far apart to make a valid dihedral. :dd

{Dihedral atom missing in set command} :dt

The set command cannot find one or more atoms in a particular dihedral
on a particular processor.  The pairwise cutoff is too short or the
atoms are too far apart to make a valid dihedral. :dd

{Dihedral atoms %d %d %d %d missing on proc %d at step %ld} :dt

One or more of 4 atoms needed to compute a particular dihedral are
missing on this processor.  Typically this is because the pairwise
cutoff is set too short or the dihedral has blown apart and an atom is
too far away. :dd :dd

{Dihedral charmm is incompatible with Pair style} :dt

Dihedral style charmm must be used with a pair style charmm
in order for the 1-4 epsilon/sigma parameters to be defined. :dd

{Dihedral coeff for hybrid has invalid style} :dt

Dihedral style hybrid uses another dihedral style as one of its
coefficients.  The dihedral style used in the dihedral_coeff command
or read from a restart file is not recognized. :dd

{Dihedral coeffs are not set} :dt

No dihedral coefficients have been assigned in the data file or via
the dihedral_coeff command. :dd

{Dihedral style hybrid cannot have hybrid as an argument} :dt

Self-explanatory. :dd

{Dihedral style hybrid cannot have none as an argument} :dt

Self-explanatory. :dd

{Dihedral style hybrid cannot use same dihedral style twice} :dt

Self-explanatory. :dd

{Dihedral_coeff command before dihedral_style is defined} :dt

Coefficients cannot be set in the data file or via the dihedral_coeff
command until an dihedral_style has been assigned. :dd

{Dihedral_coeff command before simulation box is defined} :dt

The dihedral_coeff command cannot be used before a read_data,
read_restart, or create_box command. :dd

{Dihedral_coeff command when no dihedrals allowed} :dt

The chosen atom style does not allow for dihedrals to be defined. :dd

{Dihedral_style command when no dihedrals allowed} :dt

The chosen atom style does not allow for dihedrals to be defined. :dd

{Dihedrals assigned incorrectly} :dt

Dihedrals read in from the data file were not assigned correctly to
atoms.  This means there is something invalid about the topology
definitions. :dd

{Dihedrals defined but no dihedral types} :dt

The data file header lists dihedrals but no dihedral types. :dd

{Dimension command after simulation box is defined} :dt

The dimension command cannot be used after a read_data,
read_restart, or create_box command. :dd

{Displace_atoms command before simulation box is defined} :dt

The displace_atoms command cannot be used before a read_data,
read_restart, or create_box command. :dd

{Displace_box command before simulation box is defined} :dt

Self-explanatory. :dd

{Displace_box tilt factors require triclinic box} :dt

Cannot use tilt factors unless the simulation box is
non-orthogonal. :dd

{Distance must be > 0 for compute event/displace} :dt

Self-explanatory. :dd

{Divide by 0 in influence function of pair peri/lps} :dt

This should not normally occur.  It is likely a problem with your
model. :dd

{Divide by 0 in variable formula} :dt

Self-explanatory. :dd

{Domain too large for neighbor bins} :dt

The domain has become extremely large so that neighbor bins cannot be
used.  Most likely, one or more atoms have been blown out of the
simulation box to a great distance. :dd

{Dump cfg arguments can not mix xs|ys|zs with xsu|ysu|zsu} :dt

UNDOCUMENTED :dd

{Dump cfg arguments must start with 'id type xs ys zs' or 'id type xsu ysu zsu'} :dt

This is a requirement of the CFG output format. :dd :dd

{Dump cfg requires one snapshot per file} :dt

Use the wildcard "*" character in the filename. :dd

{Dump custom and fix not computed at compatible times} :dt

The fix must produce per-atom quantities on timesteps that dump custom
needs them. :dd

{Dump custom compute does not calculate per-atom array} :dt

Self-explanatory. :dd

{Dump custom compute does not calculate per-atom vector} :dt

Self-explanatory. :dd

{Dump custom compute does not compute per-atom info} :dt

Self-explanatory. :dd

{Dump custom compute vector is accessed out-of-range} :dt

Self-explanatory. :dd

{Dump custom fix does not compute per-atom array} :dt

Self-explanatory. :dd

{Dump custom fix does not compute per-atom info} :dt

Self-explanatory. :dd

{Dump custom fix does not compute per-atom vector} :dt

Self-explanatory. :dd

{Dump custom fix vector is accessed out-of-range} :dt

Self-explanatory. :dd

{Dump custom variable is not atom-style variable} :dt

Only atom-style variables generate per-atom quantities, needed for
dump output. :dd

{Dump dcd of non-matching # of atoms} :dt

Every snapshot written by dump dcd must contain the same # of atoms. :dd

{Dump dcd requires sorting by atom ID} :dt

Use the dump_modify sort command to enable this. :dd

{Dump every variable returned a bad timestep} :dt

The variable must return a timestep greater than the current timestep. :dd

{Dump image bond not allowed with no bond types} :dt

UNDOCUMENTED :dd

{Dump image cannot perform sorting} :dt

UNDOCUMENTED :dd

{Dump image persp option is not yet supported} :dt

UNDOCUMENTED :dd

{Dump image requires one snapshot per file} :dt

UNDOCUMENTED :dd

{Dump local and fix not computed at compatible times} :dt

The fix must produce per-atom quantities on timesteps that dump local
needs them. :dd

{Dump local attributes contain no compute or fix} :dt

Self-explanatory. :dd

{Dump local cannot sort by atom ID} :dt

This is because dump local does not really dump per-atom info. :dd

{Dump local compute does not calculate local array} :dt

Self-explanatory. :dd

{Dump local compute does not calculate local vector} :dt

Self-explanatory. :dd

{Dump local compute does not compute local info} :dt

Self-explanatory. :dd

{Dump local compute vector is accessed out-of-range} :dt

Self-explanatory. :dd

{Dump local count is not consistent across input fields} :dt

Every column of output must be the same length. :dd

{Dump local fix does not compute local array} :dt

Self-explanatory. :dd

{Dump local fix does not compute local info} :dt

Self-explanatory. :dd

{Dump local fix does not compute local vector} :dt

Self-explanatory. :dd

{Dump local fix vector is accessed out-of-range} :dt

Self-explanatory. :dd

{Dump modify bcolor not allowed with no bond types} :dt

UNDOCUMENTED :dd

{Dump modify bdiam not allowed with no bond types} :dt

UNDOCUMENTED :dd

{Dump modify compute ID does not compute per-atom array} :dt

Self-explanatory. :dd

{Dump modify compute ID does not compute per-atom info} :dt

Self-explanatory. :dd

{Dump modify compute ID does not compute per-atom vector} :dt

Self-explanatory. :dd

{Dump modify compute ID vector is not large enough} :dt

Self-explanatory. :dd

{Dump modify element names do not match atom types} :dt

Number of element names must equal number of atom types. :dd

{Dump modify fix ID does not compute per-atom array} :dt

Self-explanatory. :dd

{Dump modify fix ID does not compute per-atom info} :dt

Self-explanatory. :dd

{Dump modify fix ID does not compute per-atom vector} :dt

Self-explanatory. :dd

{Dump modify fix ID vector is not large enough} :dt

Self-explanatory. :dd

{Dump modify variable is not atom-style variable} :dt

Self-explanatory. :dd

{Dump sort column is invalid} :dt

Self-explanatory. :dd

{Dump xtc requires sorting by atom ID} :dt

Use the dump_modify sort command to enable this. :dd

{Dump_modify region ID does not exist} :dt

Self-explanatory. :dd

{Dumping an atom property that isn't allocated} :dt

The chosen atom style does not define the per-atom quantity being
dumped. :dd

{Dumping an atom quantity that isn't allocated} :dt

Only per-atom quantities that are defined for the atom style being
used are allowed. :dd

{Duplicate particle in PeriDynamic bond - simulation box is too small} :dt

This is likely because your box length is shorter than 2 times
the bond length. :dd

{Electronic temperature dropped below zero} :dt

Something has gone wrong with the fix ttm electron temperature model. :dd

{Empty brackets in variable} :dt

There is no variable syntax that uses empty brackets.  Check
the variable doc page. :dd

{Energy was not tallied on needed timestep} :dt

You are using a thermo keyword that requires potentials to
have tallied energy, but they didn't on this timestep.  See the
variable doc page for ideas on how to make this work. :dd

{Expected floating point parameter in input script or data file} :dt

The quantity being read is an integer on non-numeric value. :dd

{Expected floating point parameter in variable definition} :dt

The quantity being read is a non-numeric value. :dd

{Expected integer parameter in input script or data file} :dt

The quantity being read is a floating point or non-numeric value. :dd

{Expected integer parameter in variable definition} :dt

The quantity being read is a floating point or non-numeric value. :dd

{Failed to allocate %ld bytes for array %s} :dt

Your LAMMPS simulation has run out of memory.  You need to run a
smaller simulation or on more processors. :dd :dd

{Failed to reallocate %ld bytes for array %s} :dt

Your LAMMPS simulation has run out of memory.  You need to run a
smaller simulation or on more processors. :dd :dd

{Fewer SRD bins than processors in some dimension} :dt

This is not allowed.  Make your SRD bin size smaller. :dd

{Final box dimension due to fix deform is < 0.0} :dt

Self-explanatory. :dd

{Fix GCMC incompatible with given pair_style} :dt

UNDOCUMENTED :dd

{Fix GCMC molecule command requires atom attribute molecule} :dt

UNDOCUMENTED :dd

{Fix GCMC molecule feature does not yet work} :dt

UNDOCUMENTED :dd

{Fix GPU split must be positive for hybrid pair styles} :dt

UNDOCUMENTED :dd

{Fix ID for compute atom/molecule does not exist} :dt

Self-explanatory. :dd

{Fix ID for compute reduce does not exist} :dt

Self-explanatory. :dd

{Fix ID for compute slice does not exist} :dt

UNDOCUMENTED :dd

{Fix ID for fix ave/atom does not exist} :dt

Self-explanatory. :dd

{Fix ID for fix ave/correlate does not exist} :dt

Self-explanatory. :dd

{Fix ID for fix ave/histo does not exist} :dt

Self-explanatory. :dd

{Fix ID for fix ave/spatial does not exist} :dt

Self-explanatory. :dd

{Fix ID for fix ave/time does not exist} :dt

Self-explanatory. :dd

{Fix ID for fix store/state does not exist} :dt

Self-explanatory :dd

{Fix ID must be alphanumeric or underscore characters} :dt

Self-explanatory. :dd

{Fix SRD no-slip requires atom attribute torque} :dt

This is because the SRD collisions will impart torque to the solute
particles. :dd

{Fix SRD: bad bin assignment for SRD advection} :dt

Something has gone wrong in your SRD model; try using more
conservative settings. :dd

{Fix SRD: bad search bin assignment} :dt

Something has gone wrong in your SRD model; try using more
conservative settings. :dd

{Fix SRD: bad stencil bin for big particle} :dt

Something has gone wrong in your SRD model; try using more
conservative settings. :dd

{Fix SRD: too many big particles in bin} :dt

Reset the ATOMPERBIN parameter at the top of fix_srd.cpp
to a larger value, and re-compile the code. :dd

{Fix SRD: too many walls in bin} :dt

This should not happen unless your system has been setup incorrectly. :dd

{Fix adapt kspace style does not exist} :dt

Self-explanatory. :dd

{Fix adapt pair style does not exist} :dt

Self-explanatory :dd

{Fix adapt pair style param not supported} :dt

The pair style does not know about the parameter you specified. :dd

{Fix adapt requires atom attribute diameter} :dt

The atom style being used does not specify an atom diameter. :dd

{Fix adapt type pair range is not valid for pair hybrid sub-style} :dt

Self-explanatory. :dd

{Fix ave/atom compute array is accessed out-of-range} :dt

Self-explanatory. :dd

{Fix ave/atom compute does not calculate a per-atom array} :dt

Self-explanatory. :dd

{Fix ave/atom compute does not calculate a per-atom vector} :dt

A compute used by fix ave/atom must generate per-atom values. :dd

{Fix ave/atom compute does not calculate per-atom values} :dt

A compute used by fix ave/atom must generate per-atom values. :dd

{Fix ave/atom fix array is accessed out-of-range} :dt

Self-explanatory. :dd

{Fix ave/atom fix does not calculate a per-atom array} :dt

Self-explanatory. :dd

{Fix ave/atom fix does not calculate a per-atom vector} :dt

A fix used by fix ave/atom must generate per-atom values. :dd

{Fix ave/atom fix does not calculate per-atom values} :dt

A fix used by fix ave/atom must generate per-atom values. :dd

{Fix ave/atom variable is not atom-style variable} :dt

A variable used by fix ave/atom must generate per-atom values. :dd

{Fix ave/correlate compute does not calculate a scalar} :dt

UNDOCUMENTED :dd

{Fix ave/correlate compute does not calculate a vector} :dt

UNDOCUMENTED :dd

{Fix ave/correlate compute vector is accessed out-of-range} :dt

UNDOCUMENTED :dd

{Fix ave/correlate fix does not calculate a scalar} :dt

UNDOCUMENTED :dd

{Fix ave/correlate fix does not calculate a vector} :dt

UNDOCUMENTED :dd

{Fix ave/correlate fix vector is accessed out-of-range} :dt

UNDOCUMENTED :dd

{Fix ave/correlate variable is not equal-style variable} :dt

UNDOCUMENTED :dd

{Fix ave/histo cannot input local values in scalar mode} :dt

Self-explanatory. :dd

{Fix ave/histo cannot input per-atom values in scalar mode} :dt

Self-explanatory. :dd

{Fix ave/histo compute array is accessed out-of-range} :dt

Self-explanatory. :dd

{Fix ave/histo compute does not calculate a global array} :dt

Self-explanatory. :dd

{Fix ave/histo compute does not calculate a global scalar} :dt

Self-explanatory. :dd

{Fix ave/histo compute does not calculate a global vector} :dt

Self-explanatory. :dd

{Fix ave/histo compute does not calculate a local array} :dt

Self-explanatory. :dd

{Fix ave/histo compute does not calculate a local vector} :dt

Self-explanatory. :dd

{Fix ave/histo compute does not calculate a per-atom array} :dt

Self-explanatory. :dd

{Fix ave/histo compute does not calculate a per-atom vector} :dt

Self-explanatory. :dd

{Fix ave/histo compute does not calculate local values} :dt

Self-explanatory. :dd

{Fix ave/histo compute does not calculate per-atom values} :dt

Self-explanatory. :dd

{Fix ave/histo compute vector is accessed out-of-range} :dt

Self-explanatory. :dd

{Fix ave/histo fix array is accessed out-of-range} :dt

Self-explanatory. :dd

{Fix ave/histo fix does not calculate a global array} :dt

Self-explanatory. :dd

{Fix ave/histo fix does not calculate a global scalar} :dt

Self-explanatory. :dd

{Fix ave/histo fix does not calculate a global vector} :dt

Self-explanatory. :dd

{Fix ave/histo fix does not calculate a local array} :dt

Self-explanatory. :dd

{Fix ave/histo fix does not calculate a local vector} :dt

Self-explanatory. :dd

{Fix ave/histo fix does not calculate a per-atom array} :dt

Self-explanatory. :dd

{Fix ave/histo fix does not calculate a per-atom vector} :dt

Self-explanatory. :dd

{Fix ave/histo fix does not calculate local values} :dt

Self-explanatory. :dd

{Fix ave/histo fix does not calculate per-atom values} :dt

Self-explanatory. :dd

{Fix ave/histo fix vector is accessed out-of-range} :dt

Self-explanatory. :dd

{Fix ave/histo input is invalid compute} :dt

Self-explanatory. :dd

{Fix ave/histo input is invalid fix} :dt

Self-explanatory. :dd

{Fix ave/histo input is invalid variable} :dt

Self-explanatory. :dd

{Fix ave/histo inputs are not all global, peratom, or local} :dt

All inputs in a single fix ave/histo command must be of the
same style. :dd

{Fix ave/spatial compute does not calculate a per-atom array} :dt

Self-explanatory. :dd

{Fix ave/spatial compute does not calculate a per-atom vector} :dt

A compute used by fix ave/spatial must generate per-atom values. :dd

{Fix ave/spatial compute does not calculate per-atom values} :dt

A compute used by fix ave/spatial must generate per-atom values. :dd

{Fix ave/spatial compute vector is accessed out-of-range} :dt

The index for the vector is out of bounds. :dd

{Fix ave/spatial fix does not calculate a per-atom array} :dt

Self-explanatory. :dd

{Fix ave/spatial fix does not calculate a per-atom vector} :dt

A fix used by fix ave/spatial must generate per-atom values. :dd

{Fix ave/spatial fix does not calculate per-atom values} :dt

A fix used by fix ave/spatial must generate per-atom values. :dd

{Fix ave/spatial fix vector is accessed out-of-range} :dt

The index for the vector is out of bounds. :dd

{Fix ave/spatial for triclinic boxes requires units reduced} :dt

Self-explanatory. :dd

{Fix ave/spatial settings invalid with changing box} :dt

If the ave setting is "running" or "window" and the box size/shape
changes during the simulation, then the units setting must be
"reduced", else the number of bins may change. :dd

{Fix ave/spatial variable is not atom-style variable} :dt

A variable used by fix ave/spatial must generate per-atom values. :dd

{Fix ave/time cannot set output array intensive/extensive from these inputs} :dt

One of more of the vector inputs has individual elements which are
flagged as intensive or extensive.  Such an input cannot be flagged as
all intensive/extensive when turned into an array by fix ave/time. :dd

{Fix ave/time cannot use variable with vector mode} :dt

Variables produce scalar values. :dd

{Fix ave/time columns are inconsistent lengths} :dt

Self-explanatory. :dd

{Fix ave/time compute array is accessed out-of-range} :dt

Self-explanatory. :dd

{Fix ave/time compute does not calculate a scalar} :dt

Only computes that calculate a scalar or vector quantity (not a
per-atom quantity) can be used with fix ave/time. :dd

{Fix ave/time compute does not calculate a vector} :dt

Only computes that calculate a scalar or vector quantity (not a
per-atom quantity) can be used with fix ave/time. :dd

{Fix ave/time compute does not calculate an array} :dt

Self-explanatory. :dd

{Fix ave/time compute vector is accessed out-of-range} :dt

The index for the vector is out of bounds. :dd

{Fix ave/time fix array is accessed out-of-range} :dt

Self-explanatory. :dd

{Fix ave/time fix does not calculate a scalar} :dt

A fix used by fix ave/time must generate global values. :dd

{Fix ave/time fix does not calculate a vector} :dt

A fix used by fix ave/time must generate global values. :dd

{Fix ave/time fix does not calculate an array} :dt

Self-explanatory. :dd

{Fix ave/time fix vector is accessed out-of-range} :dt

The index for the vector is out of bounds. :dd

{Fix ave/time variable is not equal-style variable} :dt

A variable used by fix ave/time must generate a global value. :dd

{Fix bond/break requires special_bonds = 0,1,1} :dt

This is a restriction of the current fix bond/break implementation. :dd

{Fix bond/create cutoff is longer than pairwise cutoff} :dt

This is not allowed because bond creation is done using the
pairwise neighbor list. :dd

{Fix bond/create requires special_bonds coul = 0,1,1} :dt

Self-explanatory. :dd

{Fix bond/create requires special_bonds lj = 0,1,1} :dt

Self-explanatory. :dd

{Fix bond/swap cannot use dihedral or improper styles} :dt

These styles cannot be defined when using this fix. :dd

{Fix bond/swap requires pair and bond styles} :dt

Self-explanatory. :dd

{Fix bond/swap requires special_bonds = 0,1,1} :dt

Self-explanatory. :dd

{Fix box/relax generated negative box length} :dt

The pressure being applied is likely too large.  Try applying
it incrementally, to build to the high pressure. :dd

{Fix command before simulation box is defined} :dt

The fix command cannot be used before a read_data, read_restart, or
create_box command. :dd

{Fix deform is changing yz by too much with changing xy} :dt

When both yz and xy are changing, it induces changes in xz if the
box must flip from one tilt extreme to another.  Thus it is not
allowed for yz to grow so much that a flip is induced. :dd

{Fix deform tilt factors require triclinic box} :dt

Cannot deform the tilt factors of a simulation box unless it
is a triclinic (non-orthogonal) box. :dd

{Fix deform volume setting is invalid} :dt

Cannot use volume style unless other dimensions are being controlled. :dd

{Fix deposit region cannot be dynamic} :dt

Only static regions can be used with fix deposit. :dd

{Fix deposit region does not support a bounding box} :dt

Not all regions represent bounded volumes.  You cannot use
such a region with the fix deposit command. :dd

{Fix efield requires atom attribute q} :dt

Self-explanatory. :dd

{Fix evaporate molecule requires atom attribute molecule} :dt

The atom style being used does not define a molecule ID. :dd

{Fix external callback function not set} :dt

This must be done by an external program in order to use this fix. :dd

{Fix for fix ave/atom not computed at compatible time} :dt

Fixes generate their values on specific timesteps.  Fix ave/atom is
requesting a value on a non-allowed timestep. :dd

{Fix for fix ave/correlate not computed at compatible time} :dt

Fixes generate their values on specific timesteps.  Fix ave/correlate
is requesting a value on a non-allowed timestep. :dd

{Fix for fix ave/histo not computed at compatible time} :dt

Fixes generate their values on specific timesteps.  Fix ave/histo is
requesting a value on a non-allowed timestep. :dd

{Fix for fix ave/spatial not computed at compatible time} :dt

Fixes generate their values on specific timesteps.  Fix ave/spatial is
requesting a value on a non-allowed timestep. :dd

{Fix for fix ave/time not computed at compatible time} :dt

Fixes generate their values on specific timesteps.  Fix ave/time
is requesting a value on a non-allowed timestep. :dd

{Fix for fix store/state not computed at compatible time} :dt

Fixes generate their values on specific timesteps.  Fix store/state
is requesting a value on a non-allowed timestep. :dd

{Fix freeze requires atom attribute torque} :dt

The atom style defined does not have this attribute. :dd

{Fix heat group has no atoms} :dt

Self-explanatory. :dd

{Fix heat kinetic energy went negative} :dt

This will cause the velocity rescaling about to be performed by fix
heat to be invalid. :dd

{Fix in variable not computed at compatible time} :dt

Fixes generate their values on specific timesteps.  The variable is
requesting the values on a non-allowed timestep. :dd

{Fix langevin angmom require atom style ellipsoid} :dt

UNDOCUMENTED :dd

{Fix langevin angmom requires atom style ellipsoid} :dt

UNDOCUMENTED :dd

{Fix langevin angmom requires extended particles} :dt

UNDOCUMENTED :dd

{Fix langevin omega require atom style sphere} :dt

UNDOCUMENTED :dd

{Fix langevin omega requires extended particles} :dt

UNDOCUMENTED :dd

{Fix langevin period must be > 0.0} :dt

The time window for temperature relaxation must be > 0 :dd

{Fix langevin variable returned negative temperature} :dt

UNDOCUMENTED :dd

{Fix momentum group has no atoms} :dt

Self-explanatory. :dd

{Fix move cannot define z or vz variable for 2d problem} :dt

Self-explanatory. :dd

{Fix move cannot have 0 length rotation vector} :dt

Self-explanatory. :dd

{Fix move cannot rotate aroung non z-axis for 2d problem} :dt

Self-explanatory. :dd

{Fix move cannot set linear z motion for 2d problem} :dt

Self-explanatory. :dd

{Fix move cannot set wiggle z motion for 2d problem} :dt

Self-explanatory. :dd

{Fix msst compute ID does not compute potential energy} :dt

Self-explanatory. :dd

{Fix msst compute ID does not compute pressure} :dt

Self-explanatory. :dd

{Fix msst compute ID does not compute temperature} :dt

Self-explanatory. :dd

{Fix msst requires a periodic box} :dt

Self-explanatory. :dd

{Fix msst tscale must satisfy 0 <= tscale < 1} :dt

Self-explanatory. :dd

{Fix npt/nph has tilted box too far in one step - periodic cell is too far from equilibrium state} :dt

UNDOCUMENTED :dd

{Fix nve/asphere requires extended particles} :dt

This fix can only be used for particles with a shape setting. :dd

{Fix nve/asphere/noforce requires atom style ellipsoid} :dt

UNDOCUMENTED :dd

{Fix nve/asphere/noforce requires extended particles} :dt

UNDOCUMENTED :dd

{Fix nve/line can only be used for 2d simulations} :dt

UNDOCUMENTED :dd

{Fix nve/line can only be used for 3d simulations} :dt

UNDOCUMENTED :dd

{Fix nve/line requires atom style line} :dt

UNDOCUMENTED :dd

{Fix nve/line requires line particles} :dt

UNDOCUMENTED :dd

{Fix nve/sphere requires atom attribute mu} :dt

An atom style with this attribute is needed. :dd

{Fix nve/sphere requires atom style sphere} :dt

UNDOCUMENTED :dd

{Fix nve/sphere requires extended particles} :dt

This fix can only be used for particles of a finite size. :dd

{Fix nve/tri requires atom style tri} :dt

UNDOCUMENTED :dd

{Fix nve/tri requires tri particles} :dt

UNDOCUMENTED :dd

{Fix nvt/nph/npt asphere requires extended particles} :dt

The shape setting for a particle in the fix group has shape = 0.0,
which means it is a point particle. :dd

{Fix nvt/nph/npt sphere requires atom style sphere} :dt

UNDOCUMENTED :dd

{Fix nvt/npt/nph damping parameters must be > 0.0} :dt

Self-explanatory. :dd

{Fix nvt/sphere requires extended particles} :dt

This fix can only be used for particles of a finite size. :dd

{Fix orient/fcc file open failed} :dt

The fix orient/fcc command could not open a specified file. :dd

{Fix orient/fcc file read failed} :dt

The fix orient/fcc command could not read the needed parameters from a
specified file. :dd

{Fix orient/fcc found self twice} :dt

The neighbor lists used by fix orient/fcc are messed up.  If this
error occurs, it is likely a bug, so send an email to the
"developers"_http://lammps.sandia.gov/authors.html. :dd

{Fix peri neigh does not exist} :dt

Somehow a fix that the pair style defines has been deleted. :dd

{Fix pour region ID does not exist} :dt

Self-explanatory. :dd

{Fix pour region cannot be dynamic} :dt

Only static regions can be used with fix pour. :dd

{Fix pour region does not support a bounding box} :dt

Not all regions represent bounded volumes.  You cannot use
such a region with the fix pour command. :dd

{Fix pour requires atom attributes radius, rmass} :dt

The atom style defined does not have these attributes. :dd

{Fix press/berendsen damping parameters must be > 0.0} :dt

Self-explanatory. :dd

{Fix qeq/comb group has no atoms} :dt

Self-explanatory. :dd

{Fix qeq/comb requires atom attribute q} :dt

An atom style with charge must be used to perform charge equilibration. :dd

{Fix reax/bonds numbonds > nsbmax_most} :dt

The limit of the number of bonds expected by the ReaxFF force field
was exceeded. :dd

{Fix recenter group has no atoms} :dt

Self-explanatory. :dd

{Fix restrain requires an atom map, see atom_modify} :dt

UNDOCUMENTED :dd

{Fix rigid atom has non-zero image flag in a non-periodic dimension} :dt

You cannot set image flags for non-periodic dimensions. :dd

{Fix rigid langevin period must be > 0.0} :dt

UNDOCUMENTED :dd

{Fix rigid molecule requires atom attribute molecule} :dt

Self-explanatory. :dd

{Fix rigid xy torque cannot be on for 2d simulation} :dt

UNDOCUMENTED :dd

{Fix rigid z force cannot be on for 2d simulation} :dt

UNDOCUMENTED :dd

{Fix rigid/nvt period must be > 0.0} :dt

Self-explanatory :dd

{Fix rigid: Bad principal moments} :dt

The principal moments of inertia computed for a rigid body
are not within the required tolerances. :dd

{Fix shake cannot be used with minimization} :dt

Cannot use fix shake while doing an energy minimization since
it turns off bonds that should contribute to the energy. :dd

{Fix spring couple group ID does not exist} :dt

Self-explanatory. :dd

{Fix srd lamda must be >= 0.6 of SRD grid size} :dt

This is a requirement for accuracy reasons. :dd

{Fix srd requires SRD particles all have same mass} :dt

Self-explanatory. :dd

{Fix srd requires ghost atoms store velocity} :dt

Use the communicate vel yes command to enable this. :dd

{Fix srd requires newton pair on} :dt

Self-explanatory. :dd

{Fix store/state compute array is accessed out-of-range} :dt

Self-explanatory. :dd

{Fix store/state compute does not calculate a per-atom array} :dt

The compute calculates a per-atom vector. :dd

{Fix store/state compute does not calculate a per-atom vector} :dt

The compute calculates a per-atom vector. :dd

{Fix store/state compute does not calculate per-atom values} :dt

Computes that calculate global or local quantities cannot be used
with fix store/state. :dd

{Fix store/state fix array is accessed out-of-range} :dt

Self-explanatory. :dd

{Fix store/state fix does not calculate a per-atom array} :dt

The fix calculates a per-atom vector. :dd

{Fix store/state fix does not calculate a per-atom vector} :dt

The fix calculates a per-atom array. :dd

{Fix store/state fix does not calculate per-atom values} :dt

Fixes that calculate global or local quantities cannot be used with
fix store/state. :dd

{Fix store/state for atom property that isn't allocated} :dt

Self-explanatory. :dd

{Fix store/state variable is not atom-style variable} :dt

Only atom-style variables calculate per-atom quantities. :dd

{Fix temp/berendsen period must be > 0.0} :dt

Self-explanatory. :dd

{Fix thermal/conductivity swap value must be positive} :dt

Self-explanatory. :dd

{Fix tmd must come after integration fixes} :dt

Any fix tmd command must appear in the input script after all time
integration fixes (nve, nvt, npt).  See the fix tmd documentation for
details. :dd

{Fix ttm electron temperatures must be > 0.0} :dt

Self-explanatory. :dd

{Fix ttm electronic_density must be > 0.0} :dt

Self-explanatory. :dd

{Fix ttm electronic_specific_heat must be > 0.0} :dt

Self-explanatory. :dd

{Fix ttm electronic_thermal_conductivity must be >= 0.0} :dt

Self-explanatory. :dd

{Fix ttm gamma_p must be > 0.0} :dt

Self-explanatory. :dd

{Fix ttm gamma_s must be >= 0.0} :dt

Self-explanatory. :dd

{Fix ttm number of nodes must be > 0} :dt

Self-explanatory. :dd

{Fix ttm v_0 must be >= 0.0} :dt

Self-explanatory. :dd

{Fix used in compute atom/molecule not computed at compatible time} :dt

The fix must produce per-atom quantities on timesteps that the compute
needs them. :dd

{Fix used in compute reduce not computed at compatible time} :dt

Fixes generate their values on specific timesteps.  Compute sum is
requesting a value on a non-allowed timestep. :dd

{Fix used in compute slice not computed at compatible time} :dt

UNDOCUMENTED :dd

{Fix viscosity swap value must be positive} :dt

Self-explanatory. :dd

{Fix viscosity vtarget value must be positive} :dt

Self-explanatory. :dd

{Fix wall cutoff <= 0.0} :dt

Self-explanatory. :dd

{Fix wall/colloid requires atom style sphere} :dt

UNDOCUMENTED :dd

{Fix wall/colloid requires extended particles} :dt

Self-explanatory. :dd

{Fix wall/gran is incompatible with Pair style} :dt

Must use a granular pair style to define the parameters needed for
this fix. :dd

{Fix wall/gran requires atom style sphere} :dt

UNDOCUMENTED :dd

{Fix wall/piston command only available at zlo} :dt

UNDOCUMENTED :dd

{Fix wall/region colloid requires atom style sphere} :dt

UNDOCUMENTED :dd

{Fix wall/region colloid requires extended particles} :dt

Self-explanatory. :dd

{Fix wall/region cutoff <= 0.0} :dt

Self-explanatory. :dd

{Fix_modify order must be 3 or 5} :dt

Self-explanatory. :dd

{Fix_modify pressure ID does not compute pressure} :dt

The compute ID assigned to the fix must compute pressure. :dd

{Fix_modify temperature ID does not compute temperature} :dt

The compute ID assigned to the fix must compute temperature. :dd

{Found no restart file matching pattern} :dt

When using a "*" in the restart file name, no matching file was found. :dd

{Gmask function in equal-style variable formula} :dt

Gmask is per-atom operation. :dd

{Gravity changed since fix pour was created} :dt

Gravity must be static and not dynamic for use with fix pour. :dd

{Gravity must point in -y to use with fix pour in 2d} :dt

Gravity must be pointing "down" in a 2d box. :dd

{Gravity must point in -z to use with fix pour in 3d} :dt

Gravity must be pointing "down" in a 3d box, i.e. theta = 180.0. :dd

{Grmask function in equal-style variable formula} :dt

Grmask is per-atom operation. :dd

{Group ID does not exist} :dt

A group ID used in the group command does not exist. :dd

{Group ID in variable formula does not exist} :dt

Self-explanatory. :dd

{Group command before simulation box is defined} :dt

The group command cannot be used before a read_data, read_restart, or
create_box command. :dd

{Group region ID does not exist} :dt

A region ID used in the group command does not exist. :dd

{Illega dump_modify command} :dt

UNDOCUMENTED :dd

{Illegal ... command} :dt

Self-explanatory.  Check the input script syntax and compare to the
documentation for the command.  You can use -echo screen as a
command-line option when running LAMMPS to see the offending line. :dd

{Illegal COMB parameter} :dt

One or more of the coefficients defined in the potential file is
invalid. :dd

{Illegal Stillinger-Weber parameter} :dt

One or more of the coefficients defined in the potential file is
invalid. :dd

{Illegal Tersoff parameter} :dt

One or more of the coefficients defined in the potential file is
invalid. :dd

{Illegal fix wall/piston velocity} :dt

UNDOCUMENTED :dd

{Illegal integrate style} :dt

UNDOCUMENTED :dd

{Illegal number of angle table entries} :dt

There must be at least 2 table entries. :dd

{Illegal number of bond table entries} :dt

There must be at least 2 table entries. :dd

{Illegal number of pair table entries} :dt

There must be at least 2 table entries. :dd

{Illegal simulation box} :dt

The lower bound of the simulation box is greater than the upper bound. :dd

{Improper atom missing in delete_bonds} :dt

The delete_bonds command cannot find one or more atoms in a particular
improper on a particular processor.  The pairwise cutoff is too short
or the atoms are too far apart to make a valid improper. :dd

{Improper atom missing in set command} :dt

The set command cannot find one or more atoms in a particular improper
on a particular processor.  The pairwise cutoff is too short or the
atoms are too far apart to make a valid improper. :dd

{Improper atoms %d %d %d %d missing on proc %d at step %ld} :dt

One or more of 4 atoms needed to compute a particular improper are
missing on this processor.  Typically this is because the pairwise
cutoff is set too short or the improper has blown apart and an atom is
too far away. :dd :dd

{Improper coeff for hybrid has invalid style} :dt

Improper style hybrid uses another improper style as one of its
coefficients.  The improper style used in the improper_coeff command
or read from a restart file is not recognized. :dd

{Improper coeffs are not set} :dt

No improper coefficients have been assigned in the data file or via
the improper_coeff command. :dd

{Improper style hybrid cannot have hybrid as an argument} :dt

Self-explanatory. :dd

{Improper style hybrid cannot have none as an argument} :dt

Self-explanatory. :dd

{Improper style hybrid cannot use same improper style twice} :dt

Self-explanatory. :dd

{Improper_coeff command before improper_style is defined} :dt

Coefficients cannot be set in the data file or via the improper_coeff
command until an improper_style has been assigned. :dd

{Improper_coeff command before simulation box is defined} :dt

The improper_coeff command cannot be used before a read_data,
read_restart, or create_box command. :dd

{Improper_coeff command when no impropers allowed} :dt

The chosen atom style does not allow for impropers to be defined. :dd

{Improper_style command when no impropers allowed} :dt

The chosen atom style does not allow for impropers to be defined. :dd

{Impropers assigned incorrectly} :dt

Impropers read in from the data file were not assigned correctly to
atoms.  This means there is something invalid about the topology
definitions. :dd

{Impropers defined but no improper types} :dt

The data file header lists improper but no improper types. :dd

{Inconsistent iparam/jparam values in fix bond/create command} :dt

If itype and jtype are the same, then their maxbond and newtype 
settings must also be the same. :dd

{Inconsistent line segment in data file} :dt

UNDOCUMENTED :dd

{Inconsistent triangle in data file} :dt

UNDOCUMENTED :dd

{Incorrect args for angle coefficients} :dt

Self-explanatory.  Check the input script or data file. :dd

{Incorrect args for bond coefficients} :dt

Self-explanatory.  Check the input script or data file. :dd

{Incorrect args for dihedral coefficients} :dt

Self-explanatory.  Check the input script or data file. :dd

{Incorrect args for improper coefficients} :dt

Self-explanatory.  Check the input script or data file. :dd

{Incorrect args for pair coefficients} :dt

Self-explanatory.  Check the input script or data file. :dd

{Incorrect args in pair_style command} :dt

Self-explanatory. :dd

{Incorrect atom format in data file} :dt

Number of values per atom line in the data file is not consistent with
the atom style. :dd

{Incorrect bonus data format in data file} :dt

UNDOCUMENTED :dd

{Incorrect boundaries with slab Ewald} :dt

Must have periodic x,y dimensions and non-periodic z dimension to use
2d slab option with Ewald. :dd

{Incorrect boundaries with slab PPPM} :dt

Must have periodic x,y dimensions and non-periodic z dimension to use
2d slab option with PPPM. :dd

{Incorrect element names in ADP potential file} :dt

UNDOCUMENTED :dd

{Incorrect element names in EAM potential file} :dt

The element names in the EAM file do not match those requested. :dd

{Incorrect format in COMB potential file} :dt

Incorrect number of words per line in the potential file. :dd

{Incorrect format in MEAM potential file} :dt

Incorrect number of words per line in the potential file. :dd

{Incorrect format in NEB coordinate file} :dt

Self-explanatory. :dd

{Incorrect format in Stillinger-Weber potential file} :dt

Incorrect number of words per line in the potential file. :dd

{Incorrect format in TMD target file} :dt

Format of file read by fix tmd command is incorrect. :dd

{Incorrect format in Tersoff potential file} :dt

Incorrect number of words per line in the potential file. :dd

{Incorrect multiplicity arg for dihedral coefficients} :dt

Self-explanatory.  Check the input script or data file. :dd

{Incorrect sign arg for dihedral coefficients} :dt

Self-explanatory.  Check the input script or data file. :dd

{Incorrect velocity format in data file} :dt

Each atom style defines a format for the Velocity section
of the data file.  The read-in lines do not match. :dd

{Incorrect weight arg for dihedral coefficients} :dt

Self-explanatory.  Check the input script or data file. :dd

{Index between variable brackets must be positive} :dt

Self-explanatory. :dd

{Indexed per-atom vector in variable formula without atom map} :dt

Accessing a value from an atom vector requires the ability to lookup
an atom index, which is provided by an atom map.  An atom map does not
exist (by default) for non-molecular problems.  Using the atom_modify
map command will force an atom map to be created. :dd

{Induced tilt by displace_box is too large} :dt

The final tilt value must be between -1/2 and 1/2 of the perpendicular
box length. :dd

{Initial temperatures not all set in fix ttm} :dt

Self-explantory. :dd

{Input line too long after variable substitution} :dt

This is a hard (very large) limit defined in the input.cpp file. :dd

{Input line too long: %s} :dt

This is a hard (very large) limit defined in the input.cpp file. :dd

{Insertion region extends outside simulation box} :dt

Region specified with fix pour command extends outside the global
simulation box. :dd

{Insufficient Jacobi rotations for POEMS body} :dt

Eigensolve for rigid body was not sufficiently accurate. :dd

{Insufficient Jacobi rotations for rigid body} :dt

Eigensolve for rigid body was not sufficiently accurate. :dd

{Insufficient Jacobi rotations for triangle} :dt

UNDOCUMENTED :dd

{Invalid -reorder N value} :dt

UNDOCUMENTED :dd

{Invalid Boolean syntax in if command} :dt

Self-explanatory. :dd

{Invalid REAX atom type} :dt

There is a mis-match between LAMMPS atom types and the elements
listed in the ReaxFF force field file. :dd

{Invalid angle style} :dt

The choice of angle style is unknown. :dd

{Invalid angle table length} :dt

Length must be 2 or greater. :dd

{Invalid angle type in Angles section of data file} :dt

Angle type must be positive integer and within range of specified angle
types. :dd

{Invalid angle type index for fix shake} :dt

Self-explanatory. :dd

{Invalid argument for fix nphug} :dt

UNDOCUMENTED :dd

{Invalid atom ID in Angles section of data file} :dt

Atom IDs must be positive integers and within range of defined
atoms. :dd

{Invalid atom ID in Atoms section of data file} :dt

Atom IDs must be positive integers. :dd

{Invalid atom ID in Bonds section of data file} :dt

Atom IDs must be positive integers and within range of defined
atoms. :dd

{Invalid atom ID in Bonus section of data file} :dt

UNDOCUMENTED :dd

{Invalid atom ID in Dihedrals section of data file} :dt

Atom IDs must be positive integers and within range of defined
atoms. :dd

{Invalid atom ID in Impropers section of data file} :dt

Atom IDs must be positive integers and within range of defined
atoms. :dd

{Invalid atom ID in Velocities section of data file} :dt

Atom IDs must be positive integers and within range of defined
atoms. :dd

{Invalid atom mass for fix shake} :dt

Mass specified in fix shake command must be > 0.0. :dd

{Invalid atom style} :dt

The choice of atom style is unknown. :dd

{Invalid atom type in Atoms section of data file} :dt

Atom types must range from 1 to specified # of types. :dd

{Invalid atom type in create_atoms command} :dt

The create_box command specified the range of valid atom types.
An invalid type is being requested. :dd

{Invalid atom type in fix GCMC command} :dt

UNDOCUMENTED :dd

{Invalid atom type in fix bond/create command} :dt

Self-explanatory. :dd

{Invalid atom type in neighbor exclusion list} :dt

Atom types must range from 1 to Ntypes inclusive. :dd

{Invalid atom type index for fix shake} :dt

Atom types must range from 1 to Ntypes inclusive. :dd

{Invalid atom types in pair_write command} :dt

Atom types must range from 1 to Ntypes inclusive. :dd

{Invalid atom vector in variable formula} :dt

The atom vector is not recognized. :dd

{Invalid attribute in dump custom command} :dt

Self-explantory. :dd

{Invalid attribute in dump local command} :dt

Self-explantory. :dd

{Invalid attribute in dump modify command} :dt

Self-explantory. :dd

{Invalid bond style} :dt

The choice of bond style is unknown. :dd

{Invalid bond table length} :dt

Length must be 2 or greater. :dd

{Invalid bond type in Bonds section of data file} :dt

Bond type must be positive integer and within range of specified bond
types. :dd

{Invalid bond type in fix bond/break command} :dt

Self-explanatory. :dd

{Invalid bond type in fix bond/create command} :dt

Self-explanatory. :dd

{Invalid bond type index for fix shake} :dt

Self-explanatory.  Check the fix shake command in the input script. :dd

{Invalid coeffs for this dihedral style} :dt

Cannot set class 2 coeffs in data file for this dihedral style. :dd

{Invalid color in dump_modify command} :dt

UNDOCUMENTED :dd

{Invalid color map in dump_modify command} :dt

UNDOCUMENTED :dd

{Invalid command-line argument} :dt

One or more command-line arguments is invalid.  Check the syntax of
the command you are using to launch LAMMPS. :dd

{Invalid compute ID in variable formula} :dt

The compute is not recognized. :dd

{Invalid compute style} :dt

Self-explanatory. :dd

{Invalid cutoff in communicate command} :dt

Specified cutoff must be >= 0.0. :dd

{Invalid cutoffs in pair_write command} :dt

Inner cutoff must be larger than 0.0 and less than outer cutoff. :dd

{Invalid d1 or d2 value for pair colloid coeff} :dt

Neither d1 or d2 can be < 0. :dd

{Invalid data file section: Angle Coeffs} :dt

Atom style does not allow angles. :dd

{Invalid data file section: AngleAngle Coeffs} :dt

Atom style does not allow impropers. :dd

{Invalid data file section: AngleAngleTorsion Coeffs} :dt

Atom style does not allow dihedrals. :dd

{Invalid data file section: AngleTorsion Coeffs} :dt

Atom style does not allow dihedrals. :dd

{Invalid data file section: Angles} :dt

Atom style does not allow angles. :dd

{Invalid data file section: Bond Coeffs} :dt

Atom style does not allow bonds. :dd

{Invalid data file section: BondAngle Coeffs} :dt

Atom style does not allow angles. :dd

{Invalid data file section: BondBond Coeffs} :dt

Atom style does not allow angles. :dd

{Invalid data file section: BondBond13 Coeffs} :dt

Atom style does not allow dihedrals. :dd

{Invalid data file section: Bonds} :dt

Atom style does not allow bonds. :dd

{Invalid data file section: Dihedral Coeffs} :dt

Atom style does not allow dihedrals. :dd

{Invalid data file section: Dihedrals} :dt

Atom style does not allow dihedrals. :dd

{Invalid data file section: Ellipsoids} :dt

UNDOCUMENTED :dd

{Invalid data file section: EndBondTorsion Coeffs} :dt

Atom style does not allow dihedrals. :dd

{Invalid data file section: Improper Coeffs} :dt

Atom style does not allow impropers. :dd

{Invalid data file section: Impropers} :dt

Atom style does not allow impropers. :dd

{Invalid data file section: Lines} :dt

UNDOCUMENTED :dd

{Invalid data file section: MiddleBondTorsion Coeffs} :dt

Atom style does not allow dihedrals. :dd

{Invalid data file section: Triangles} :dt

UNDOCUMENTED :dd

{Invalid delta_conf in tad command} :dt

The value must be between 0 and 1 inclusive. :dd

{Invalid density in Atoms section of data file} :dt

Density value cannot be <= 0.0. :dd

{Invalid diameter in set command} :dt

UNDOCUMENTED :dd

{Invalid dihedral style} :dt

The choice of dihedral style is unknown. :dd

{Invalid dihedral type in Dihedrals section of data file} :dt

Dihedral type must be positive integer and within range of specified
dihedral types. :dd

{Invalid dipole length in set command} :dt

UNDOCUMENTED :dd

{Invalid dump dcd filename} :dt

Filenames used with the dump dcd style cannot be binary or compressed
or cause multiple files to be written. :dd

{Invalid dump frequency} :dt

Dump frequency must be 1 or greater. :dd

{Invalid dump image color range} :dt

UNDOCUMENTED :dd

{Invalid dump image element name} :dt

UNDOCUMENTED :dd

{Invalid dump image filename} :dt

UNDOCUMENTED :dd

{Invalid dump image persp value} :dt

UNDOCUMENTED :dd

{Invalid dump image theta value} :dt

UNDOCUMENTED :dd

{Invalid dump image up vector} :dt

UNDOCUMENTED :dd

{Invalid dump image zoom value} :dt

UNDOCUMENTED :dd

{Invalid dump style} :dt

The choice of dump style is unknown. :dd

{Invalid dump xtc filename} :dt

Filenames used with the dump xtc style cannot be binary or compressed
or cause multiple files to be written. :dd

{Invalid dump xyz filename} :dt

Filenames used with the dump xyz style cannot be binary or cause files
to be written by each processor. :dd

{Invalid dump_modify threshhold operator} :dt

Operator keyword used for threshold specification in not recognized. :dd

{Invalid entry in reorder file} :dt

UNDOCUMENTED :dd

{Invalid fix ID in variable formula} :dt

The fix is not recognized. :dd

{Invalid fix ave/time off column} :dt

Self-explantory. :dd

{Invalid fix box/relax command for a 2d simulation} :dt

Fix box/relax styles involving the z dimension cannot be used in
a 2d simulation. :dd

{Invalid fix box/relax command pressure settings} :dt

If multiple dimensions are coupled, those dimensions must be specified. :dd

{Invalid fix box/relax pressure settings} :dt

Settings for coupled dimensions must be the same. :dd

{Invalid fix nvt/npt/nph command for a 2d simulation} :dt

Cannot control z dimension in a 2d model. :dd

{Invalid fix nvt/npt/nph command pressure settings} :dt

If multiple dimensions are coupled, those dimensions must be
specified. :dd

{Invalid fix nvt/npt/nph pressure settings} :dt

Settings for coupled dimensions must be the same. :dd

{Invalid fix press/berendsen for a 2d simulation} :dt

The z component of pressure cannot be controlled for a 2d model. :dd

{Invalid fix press/berendsen pressure settings} :dt

Settings for coupled dimensions must be the same. :dd

{Invalid fix style} :dt

The choice of fix style is unknown. :dd

{Invalid flag in force field section of restart file} :dt

Unrecognized entry in restart file. :dd

{Invalid flag in header section of restart file} :dt

Unrecognized entry in restart file. :dd

{Invalid flag in type arrays section of restart file} :dt

Unrecognized entry in restart file. :dd

{Invalid frequency in temper command} :dt

Nevery must be > 0. :dd

{Invalid group ID in neigh_modify command} :dt

A group ID used in the neigh_modify command does not exist. :dd

{Invalid group function in variable formula} :dt

Group function is not recognized. :dd

{Invalid group in communicate command} :dt

Self-explanatory. :dd

{Invalid improper style} :dt

The choice of improper style is unknown. :dd

{Invalid improper type in Impropers section of data file} :dt

Improper type must be positive integer and within range of specified
improper types. :dd

{Invalid keyword in angle table parameters} :dt

Self-explanatory. :dd

{Invalid keyword in bond table parameters} :dt

Self-explanatory. :dd

{Invalid keyword in compute angle/local command} :dt

Self-explanatory. :dd

{Invalid keyword in compute bond/local command} :dt

Self-explanatory. :dd

{Invalid keyword in compute dihedral/local command} :dt

Self-explanatory. :dd

{Invalid keyword in compute improper/local command} :dt

Self-explanatory. :dd

{Invalid keyword in compute pair/local command} :dt

Self-explanatory. :dd

{Invalid keyword in compute property/atom command} :dt

Self-explanatory. :dd

{Invalid keyword in compute property/local command} :dt

Self-explanatory. :dd

{Invalid keyword in compute property/molecule command} :dt

Self-explanatory. :dd

{Invalid keyword in dump cfg command} :dt

Self-explanatory. :dd

{Invalid keyword in pair table parameters} :dt

Keyword used in list of table parameters is not recognized. :dd

{Invalid keyword in thermo_style custom command} :dt

One or more specified keywords are not recognized. :dd

{Invalid kspace style} :dt

The choice of kspace style is unknown. :dd

{Invalid length in set command} :dt

UNDOCUMENTED :dd

{Invalid mass in set command} :dt

UNDOCUMENTED :dd

{Invalid mass line in data file} :dt

Self-explanatory. :dd

{Invalid mass value} :dt

Self-explanatory. :dd

{Invalid math function in variable formula} :dt

Self-explanatory. :dd

{Invalid math/group/special function in variable formula} :dt

Self-explanatory. :dd

{Invalid option in lattice command for non-custom style} :dt

Certain lattice keywords are not supported unless the
lattice style is "custom". :dd

{Invalid order of forces within respa levels} :dt

For respa, ordering of force computations within respa levels must
obey certain rules.  E.g. bonds cannot be compute less frequently than
angles, pairwise forces cannot be computed less frequently than
kspace, etc. :dd

{Invalid pair style} :dt

The choice of pair style is unknown. :dd

{Invalid pair table cutoff} :dt

Cutoffs in pair_coeff command are not valid with read-in pair table. :dd

{Invalid pair table length} :dt

Length of read-in pair table is invalid :dd

{Invalid partitions in processors part command} :dt

UNDOCUMENTED :dd

{Invalid radius in Atoms section of data file} :dt

Radius must be >= 0.0. :dd

{Invalid random number seed in fix ttm command} :dt

Random number seed must be > 0. :dd

{Invalid random number seed in set command} :dt

Random number seed must be > 0. :dd

{Invalid region style} :dt

The choice of region style is unknown. :dd

{Invalid replace values in compute reduce} :dt

Self-explanatory. :dd

{Invalid run command N value} :dt

The number of timesteps must fit in a 32-bit integer.  If you want to
run for more steps than this, perform multiple shorter runs. :dd

{Invalid run command start/stop value} :dt

Self-explanatory. :dd

{Invalid run command upto value} :dt

Self-explanatory. :dd

{Invalid seed for Marsaglia random # generator} :dt

The initial seed for this random number generator must be a positive
integer less than or equal to 900 million. :dd

{Invalid seed for Park random # generator} :dt

The initial seed for this random number generator must be a positive
integer. :dd

{Invalid shape in Ellipsoids section of data file} :dt

UNDOCUMENTED :dd

{Invalid shape in Triangles section of data file} :dt

UNDOCUMENTED :dd

{Invalid shape in set command} :dt

UNDOCUMENTED :dd

{Invalid shear direction for fix wall/gran} :dt

Self-explanatory. :dd

{Invalid special function in variable formula} :dt

Self-explanatory. :dd

{Invalid style in pair_write command} :dt

Self-explanatory.  Check the input script. :dd

{Invalid syntax in variable formula} :dt

Self-explanatory. :dd

{Invalid t_event in prd command} :dt

Self-explanatory. :dd

{Invalid t_event in tad command} :dt

The value must be greater than 0. :dd

{Invalid thermo keyword in variable formula} :dt

The keyword is not recognized. :dd

{Invalid tmax in tad command} :dt

The value must be greater than 0.0. :dd

{Invalid type for mass set} :dt

Mass command must set a type from 1-N where N is the number of atom
types. :dd

{Invalid value in set command} :dt

The value specified for the setting is invalid, likely because it is
too small or too large. :dd

{Invalid variable evaluation in variable formula} :dt

A variable used in a formula could not be evaluated. :dd

{Invalid variable in next command} :dt

Self-explanatory. :dd

{Invalid variable name} :dt

Variable name used in an input script line is invalid. :dd

{Invalid variable name in variable formula} :dt

Variable name is not recognized. :dd

{Invalid variable style with next command} :dt

Variable styles {equal} and {world} cannot be used in a next
command. :dd

{Invalid wiggle direction for fix wall/gran} :dt

Self-explanatory. :dd

{Invoked angle equil angle on angle style none} :dt

Self-explanatory. :dd

{Invoked angle single on angle style none} :dt

Self-explanatory. :dd

{Invoked bond equil distance on bond style none} :dt

Self-explanatory. :dd

{Invoked bond single on bond style none} :dt

Self-explanatory. :dd

{Invoked pair single on pair style none} :dt

A command (e.g. a dump) attempted to invoke the single() function on a
pair style none, which is illegal.  You are probably attempting to
compute per-atom quantities with an undefined pair style. :dd

{KSpace style has not yet been set} :dt

Cannot use kspace_modify command until a kspace style is set. :dd

{KSpace style is incompatible with Pair style} :dt

Setting a kspace style requires that a pair style with a long-range
Coulombic component be selected. :dd

{Keyword %s in MEAM parameter file not recognized} :dt

Self-explanatory. :dd

{Kspace style pppm/tip4p requires newton on} :dt

UNDOCUMENTED :dd

{Kspace style requires atom attribute q} :dt

The atom style defined does not have these attributes. :dd

{Label wasn't found in input script} :dt

Self-explanatory. :dd

{Lattice orient vectors are not orthogonal} :dt

The three specified lattice orientation vectors must be mutually
orthogonal. :dd

{Lattice orient vectors are not right-handed} :dt

The three specified lattice orientation vectors must create a
right-handed coordinate system such that a1 cross a2 = a3. :dd

{Lattice primitive vectors are collinear} :dt

The specified lattice primitive vectors do not for a unit cell with
non-zero volume. :dd

{Lattice settings are not compatible with 2d simulation} :dt

One or more of the specified lattice vectors has a non-zero z
component. :dd

{Lattice spacings are invalid} :dt

Each x,y,z spacing must be > 0. :dd

{Lattice style incompatible with simulation dimension} :dt

2d simulation can use sq, sq2, or hex lattice.  3d simulation can use
sc, bcc, or fcc lattice. :dd

{Log of zero/negative value in variable formula} :dt

Self-explanatory. :dd

{Lost atoms via displace_atoms: original %ld current %ld} :dt

UNDOCUMENTED :dd

{Lost atoms via displace_box: original %ld current %ld} :dt

UNDOCUMENTED :dd

{Lost atoms: original %ld current %ld} :dt

UNDOCUMENTED :dd

{MEAM library error %d} :dt

A call to the MEAM Fortran library returned an error. :dd

{MPI_LMP_BIGINT and bigint in lmptype.h are not compatible} :dt

The size of the MPI datatype does not match the size of a bigint. :dd

{MPI_LMP_TAGINT and tagint in lmptype.h are not compatible} :dt

The size of the MPI datatype does not match the size of a tagint. :dd

{Mass command before simulation box is defined} :dt

The mass command cannot be used before a read_data, read_restart, or
create_box command. :dd

{Min_style command before simulation box is defined} :dt

The min_style command cannot be used before a read_data, read_restart,
or create_box command. :dd

{Minimization could not find thermo_pe compute} :dt

This compute is created by the thermo command.  It must have been
explicitly deleted by a uncompute command. :dd

{Minimize command before simulation box is defined} :dt

The minimize command cannot be used before a read_data, read_restart,
or create_box command. :dd

{Mismatched brackets in variable} :dt

Self-explanatory. :dd

{Mismatched compute in variable formula} :dt

A compute is referenced incorrectly or a compute that produces per-atom
values is used in an equal-style variable formula. :dd

{Mismatched fix in variable formula} :dt

A fix is referenced incorrectly or a fix that produces per-atom
values is used in an equal-style variable formula. :dd

{Mismatched variable in variable formula} :dt

A variable is referenced incorrectly or an atom-style variable that
produces per-atom values is used in an equal-style variable
formula. :dd

{Molecular data file has too many atoms} :dt

These kids of data files are currently limited to a number
of atoms that fits in a 32-bit integer. :dd

{Molecule count changed in compute atom/molecule} :dt

Number of molecules must remain constant over time. :dd

{Molecule count changed in compute com/molecule} :dt

Number of molecules must remain constant over time. :dd

{Molecule count changed in compute gyration/molecule} :dt

Number of molecules must remain constant over time. :dd

{Molecule count changed in compute msd/molecule} :dt

Number of molecules must remain constant over time. :dd

{Molecule count changed in compute property/molecule} :dt

Number of molecules must remain constant over time. :dd

{More than one fix deform} :dt

Only one fix deform can be defined at a time. :dd

{More than one fix freeze} :dt

Only one of these fixes can be defined, since the granular pair
potentials access it. :dd

{More than one fix shake} :dt

Only one fix shake can be defined. :dd

{Must define angle_style before Angle Coeffs} :dt

Must use an angle_style command before reading a data file that
defines Angle Coeffs. :dd

{Must define angle_style before BondAngle Coeffs} :dt

Must use an angle_style command before reading a data file that
defines Angle Coeffs. :dd

{Must define angle_style before BondBond Coeffs} :dt

Must use an angle_style command before reading a data file that
defines Angle Coeffs. :dd

{Must define bond_style before Bond Coeffs} :dt

Must use a bond_style command before reading a data file that
defines Bond Coeffs. :dd

{Must define dihedral_style before AngleAngleTorsion Coeffs} :dt

Must use a dihedral_style command before reading a data file that
defines AngleAngleTorsion Coeffs. :dd

{Must define dihedral_style before AngleTorsion Coeffs} :dt

Must use a dihedral_style command before reading a data file that
defines AngleTorsion Coeffs. :dd

{Must define dihedral_style before BondBond13 Coeffs} :dt

Must use a dihedral_style command before reading a data file that
defines BondBond13 Coeffs. :dd

{Must define dihedral_style before Dihedral Coeffs} :dt

Must use a dihedral_style command before reading a data file that
defines Dihedral Coeffs. :dd

{Must define dihedral_style before EndBondTorsion Coeffs} :dt

Must use a dihedral_style command before reading a data file that
defines EndBondTorsion Coeffs. :dd

{Must define dihedral_style before MiddleBondTorsion Coeffs} :dt

Must use a dihedral_style command before reading a data file that
defines MiddleBondTorsion Coeffs. :dd

{Must define improper_style before AngleAngle Coeffs} :dt

Must use an improper_style command before reading a data file that
defines AngleAngle Coeffs. :dd

{Must define improper_style before Improper Coeffs} :dt

Must use an improper_style command before reading a data file that
defines Improper Coeffs. :dd

{Must define lattice to append_atoms} :dt

UNDOCUMENTED :dd

{Must define pair_style before Pair Coeffs} :dt

Must use a pair_style command before reading a data file that defines
Pair Coeffs. :dd

{Must have more than one processor partition to temper} :dt

Cannot use the temper command with only one processor partition.  Use
the -partition command-line option. :dd

{Must read Atoms before Angles} :dt

The Atoms section of a data file must come before an Angles section. :dd

{Must read Atoms before Bonds} :dt

The Atoms section of a data file must come before a Bonds section. :dd

{Must read Atoms before Dihedrals} :dt

The Atoms section of a data file must come before a Dihedrals section. :dd

{Must read Atoms before Ellipsoids} :dt

UNDOCUMENTED :dd

{Must read Atoms before Impropers} :dt

The Atoms section of a data file must come before an Impropers
section. :dd

{Must read Atoms before Lines} :dt

UNDOCUMENTED :dd

{Must read Atoms before Triangles} :dt

UNDOCUMENTED :dd

{Must read Atoms before Velocities} :dt

The Atoms section of a data file must come before a Velocities
section. :dd

{Must set both respa inner and outer} :dt

Cannot use just the inner or outer option with respa without using the
other. :dd

{Must shrink-wrap piston boundary} :dt

UNDOCUMENTED :dd

{Must specify a region in fix deposit} :dt

The region keyword must be specified with this fix. :dd

{Must specify a region in fix pour} :dt

The region keyword must be specified with this fix. :dd

{Must use -in switch with multiple partitions} :dt

A multi-partition simulation cannot read the input script from stdin.
The -in command-line option must be used to specify a file. :dd

{Must use a block or cylinder region with fix pour} :dt

Self-explanatory. :dd

{Must use a block region with fix pour for 2d simulations} :dt

Self-explanatory. :dd

{Must use a bond style with TIP4P potential} :dt

TIP4P potentials assume bond lengths in water are constrained
by a fix shake command. :dd

{Must use a molecular atom style with fix poems molecule} :dt

Self-explanatory. :dd

{Must use a z-axis cylinder with fix pour} :dt

The axis of the cylinder region used with the fix pour command must
be oriented along the z dimension. :dd

{Must use an angle style with TIP4P potential} :dt

TIP4P potentials assume angles in water are constrained by a fix shake
command. :dd

{Must use atom style with molecule IDs with fix bond/swap} :dt

Self-explanatory. :dd

{Must use pair_style comb with fix qeq/comb} :dt

Self-explanatory. :dd

{Must use variable energy with fix addforce} :dt

Must define an energy vartiable when applyting a dynamic
force during minimization. :dd

{NEB command before simulation box is defined} :dt

Self-explanatory. :dd

{NEB requires damped dynamics minimizer} :dt

Use a different minimization style. :dd

{NEB requires use of fix neb} :dt

Self-explanatory. :dd

{NL ramp in wall/piston only implemented in zlo for now} :dt

UNDOCUMENTED :dd

{Needed bonus data not in data file} :dt

UNDOCUMENTED :dd

{Needed topology not in data file} :dt

The header of the data file indicated that bonds or angles or
dihedrals or impropers would be included, but they were not present. :dd

{Neigh_modify exclude molecule requires atom attribute molecule} :dt

Self-explanatory. :dd

{Neigh_modify include group != atom_modify first group} :dt

Self-explanatory. :dd

{Neighbor delay must be 0 or multiple of every setting} :dt

The delay and every parameters set via the neigh_modify command are
inconsistent.  If the delay setting is non-zero, then it must be a
multiple of the every setting. :dd

{Neighbor include group not allowed with ghost neighbors} :dt

This is a current restriction within LAMMPS. :dd

{Neighbor list overflow, boost neigh_modify one or page} :dt

There are too many neighbors of a single atom.  Use the neigh_modify
command to increase the neighbor page size and the max number of
neighbors allowed for one atom. :dd

{Neighbor multi not yet enabled for ghost neighbors} :dt

This is a current restriction within LAMMPS. :dd

{Neighbor multi not yet enabled for granular} :dt

Self-explanatory. :dd

{Neighbor multi not yet enabled for rRESPA} :dt

Self-explanatory. :dd

{Neighbor page size must be >= 10x the one atom setting} :dt

This is required to prevent wasting too much memory. :dd

{Neighbors of ghost atoms only allowed for full neighbor lists} :dt

This is a current restriction within LAMMPS. :dd

{New bond exceeded bonds per atom in fix bond/create} :dt

See the read_data command for info on setting the "extra bond per
atom" header value to allow for additional bonds to be formed. :dd

{New bond exceeded special list size in fix bond/create} :dt

See the special_bonds extra command for info on how to leave space in
the special bonds list to allow for additional bonds to be formed. :dd

{Newton bond change after simulation box is defined} :dt

The newton command cannot be used to change the newton bond value
after a read_data, read_restart, or create_box command. :dd

{No OpenMP support compiled in} :dt

UNDOCUMENTED :dd

{No angle style is defined for compute angle/local} :dt

Self-explanatory. :dd

{No angles allowed with this atom style} :dt

Self-explanatory.  Check data file. :dd

{No atoms in data file} :dt

The header of the data file indicated that atoms would be included,
but they were not present. :dd

{No basis atoms in lattice} :dt

Basis atoms must be defined for lattice style user. :dd

{No bond style is defined for compute bond/local} :dt

Self-explanatory. :dd

{No bonds allowed with this atom style} :dt

Self-explanatory.  Check data file. :dd

{No dihedral style is defined for compute dihedral/local} :dt

Self-explanatory. :dd

{No dihedrals allowed with this atom style} :dt

Self-explanatory.  Check data file. :dd

{No dump custom arguments specified} :dt

The dump custom command requires that atom quantities be specified to
output to dump file. :dd

{No dump local arguments specified} :dt

Self-explanatory. :dd

{No ellipsoids allowed with this atom style} :dt

UNDOCUMENTED :dd

{No fix gravity defined for fix pour} :dt

Cannot add poured particles without gravity to move them. :dd

{No improper style is defined for compute improper/local} :dt

Self-explanatory. :dd

{No impropers allowed with this atom style} :dt

Self-explanatory.  Check data file. :dd

{No lines allowed with this atom style} :dt

UNDOCUMENTED :dd

{No matching element in ADP potential file} :dt

UNDOCUMENTED :dd

{No matching element in EAM potential file} :dt

The EAM potential file does not contain elements that match the
requested elements. :dd

{No pair hbond/dreiding coefficients set} :dt

Self-explanatory. :dd

{No pair style defined for compute group/group} :dt

Cannot calculate group interactions without a pair style defined. :dd

{No pair style is defined for compute pair/local} :dt

Self-explanatory. :dd

{No pair style is defined for compute property/local} :dt

Self-explanatory. :dd

{No rigid bodies defined} :dt

The fix specification did not end up defining any rigid bodies. :dd

{No triangles allowed with this atom style} :dt

UNDOCUMENTED :dd

{Non digit character between brackets in variable} :dt

Self-explantory. :dd

{Non integer # of swaps in temper command} :dt

Swap frequency in temper command must evenly divide the total # of
timesteps. :dd

{Nprocs not a multiple of N for -reorder} :dt

UNDOCUMENTED :dd

{Numeric index is out of bounds} :dt

UNDOCUMENTED :dd

{One or more atoms belong to multiple rigid bodies} :dt

Two or more rigid bodies defined by the fix rigid command cannot
contain the same atom. :dd

{One or zero atoms in rigid body} :dt

Any rigid body defined by the fix rigid command must contain 2 or more
atoms. :dd

{Only zhi currently implemented for append_atom} :dt

UNDOCUMENTED :dd

{Only zhi currently implemented for append_atoms} :dt

UNDOCUMENTED :dd

{Out of memory on GPGPU} :dt

UNDOCUMENTED :dd

{Out of range atoms - cannot compute PPPM} :dt

One or more atoms are attempting to map their charge to a PPPM grid
point that is not owned by a processor.  This is likely for one of two
reasons, both of them bad.  First, it may mean that an atom near the
boundary of a processor's sub-domain has moved more than 1/2 the
"neighbor skin distance"_neighbor.html without neighbor lists being
rebuilt and atoms being migrated to new processors.  This also means
you may be missing pairwise interactions that need to be computed.
The solution is to change the re-neighboring criteria via the
"neigh_modify"_neigh_modify command.  The safest settings are "delay 0
every 1 check yes".  Second, it may mean that an atom has moved far
outside a processor's sub-domain or even the entire simulation box.
This indicates bad physics, e.g. due to highly overlapping atoms, too
large a timestep, etc. :dd

{Overlapping large/large in pair colloid} :dt

This potential is infinite when there is an overlap. :dd

{Overlapping small/large in pair colloid} :dt

This potential is inifinte when there is an overlap. :dd

{POEMS fix must come before NPT/NPH fix} :dt

NPT/NPH fix must be defined in input script after all poems fixes,
else the fix contribution to the pressure virial is incorrect. :dd

{PPPM grid is too large} :dt

The global PPPM grid is larger than OFFSET in one or more dimensions.
OFFSET is currently set to 4096.  You likely need to decrease the
requested precision. :dd

{PPPM order cannot be greater than %d} :dt

Self-explanatory. :dd

{PPPM order has been reduced to 0} :dt

LAMMPS has attempted to reduce the PPPM order to enable the simulation
to run, but can reduce the order no further.  Try increasing the
accuracy of PPPM by reducing the tolerance size, thus inducing a 
larger PPPM grid. :dd

{PRD command before simulation box is defined} :dt

The prd command cannot be used before a read_data,
read_restart, or create_box command. :dd

{PRD nsteps must be multiple of t_event} :dt

Self-explanatory. :dd

{PRD t_corr must be multiple of t_event} :dt

Self-explanatory. :dd

{Package command after simulation box is defined} :dt

UNDOCUMENTED :dd

{Package cuda command without USER-CUDA installed} :dt

UNDOCUMENTED :dd

{Pair brownian requires atom style sphere} :dt

UNDOCUMENTED :dd

{Pair brownian requires extended particles} :dt

UNDOCUMENTED :dd

{Pair brownian requires monodisperse particles} :dt

UNDOCUMENTED :dd

{Pair brownian/poly requires atom style sphere} :dt

UNDOCUMENTED :dd

{Pair brownian/poly requires extended particles} :dt

UNDOCUMENTED :dd

{Pair brownian/poly requires newton pair off} :dt

UNDOCUMENTED :dd

{Pair coeff for hybrid has invalid style} :dt

Style in pair coeff must have been listed in pair_style command. :dd

{Pair coul/wolf requires atom attribute q} :dt

UNDOCUMENTED :dd

{Pair cutoff < Respa interior cutoff} :dt

One or more pairwise cutoffs are too short to use with the specified
rRESPA cutoffs. :dd

{Pair dipole/cut requires atom attributes q, mu, torque} :dt

UNDOCUMENTED :dd

{Pair distance < table inner cutoff} :dt

Two atoms are closer together than the pairwise table allows. :dd

{Pair distance > table outer cutoff} :dt

Two atoms are further apart than the pairwise table allows. :dd

{Pair dpd requires ghost atoms store velocity} :dt

Use the communicate vel yes command to enable this. :dd

{Pair gayberne epsilon a,b,c coeffs are not all set} :dt

Each atom type involved in pair_style gayberne must
have these 3 coefficients set at least once. :dd

{Pair gayberne requires atom style ellipsoid} :dt

UNDOCUMENTED :dd

{Pair gayberne requires atoms with same type have same shape} :dt

UNDOCUMENTED :dd

{Pair gayberne/gpu requires atom style ellipsoid} :dt

UNDOCUMENTED :dd

{Pair gayberne/gpu requires atoms with same type have same shape} :dt

UNDOCUMENTED :dd

{Pair granular requires atom style sphere} :dt

UNDOCUMENTED :dd

{Pair granular requires ghost atoms store velocity} :dt

Use the communicate vel yes command to enable this. :dd

{Pair granular with shear history requires newton pair off} :dt

This is a current restriction of the implementation of pair
granular styles with history. :dd

{Pair hybrid sub-style does not support single call} :dt

You are attempting to invoke a single() call on a pair style
that doesn't support it. :dd

{Pair hybrid sub-style is not used} :dt

No pair_coeff command used a sub-style specified in the pair_style
command. :dd

{Pair inner cutoff < Respa interior cutoff} :dt

One or more pairwise cutoffs are too short to use with the specified
rRESPA cutoffs. :dd

{Pair inner cutoff >= Pair outer cutoff} :dt

The specified cutoffs for the pair style are inconsistent. :dd

{Pair line/lj requires atom style line} :dt

UNDOCUMENTED :dd

{Pair lubricate requires atom style sphere} :dt

UNDOCUMENTED :dd

{Pair lubricate requires ghost atoms store velocity} :dt

Use the communicate vel yes command to enable this. :dd

{Pair lubricate requires monodisperse particles} :dt

UNDOCUMENTED :dd

{Pair lubricate/poly requires atom style sphere} :dt

UNDOCUMENTED :dd

{Pair lubricate/poly requires extended particles} :dt

UNDOCUMENTED :dd

{Pair lubricate/poly requires ghost atoms store velocity} :dt

UNDOCUMENTED :dd

{Pair lubricate/poly requires newton pair off} :dt

UNDOCUMENTED :dd

{Pair lubricateU requires atom style sphere} :dt

UNDOCUMENTED :dd

{Pair lubricateU requires ghost atoms store velocity} :dt

UNDOCUMENTED :dd

{Pair lubricateU requires monodisperse particles} :dt

UNDOCUMENTED :dd

{Pair lubricateU/poly requires ghost atoms store velocity} :dt

UNDOCUMENTED :dd

{Pair lubricateU/poly requires newton pair off} :dt

UNDOCUMENTED :dd

{Pair peri lattice is not identical in x, y, and z} :dt

The lattice defined by the lattice command must be cubic. :dd

{Pair peri requires a lattice be defined} :dt

Use the lattice command for this purpose. :dd

{Pair peri requires an atom map, see atom_modify} :dt

Even for atomic systems, an atom map is required to find Peridynamic
bonds.  Use the atom_modify command to define one. :dd

{Pair resquared epsilon a,b,c coeffs are not all set} :dt

Self-explanatory. :dd

{Pair resquared epsilon and sigma coeffs are not all set} :dt

Self-explanatory. :dd

{Pair resquared requires atom style ellipsoid} :dt

UNDOCUMENTED :dd

{Pair resquared/gpu requires atom style ellipsoid} :dt

UNDOCUMENTED :dd

{Pair resquared/gpu requires atoms with same type have same shape} :dt

UNDOCUMENTED :dd

{Pair style AIREBO requires atom IDs} :dt

This is a requirement to use the AIREBO potential. :dd

{Pair style AIREBO requires newton pair on} :dt

See the newton command.  This is a restriction to use the AIREBO
potential. :dd

{Pair style COMB requires atom IDs} :dt

This is a requirement to use the AIREBO potential. :dd

{Pair style COMB requires atom attribute q} :dt

Self-explanatory. :dd

{Pair style COMB requires newton pair on} :dt

See the newton command.  This is a restriction to use the COMB
potential. :dd

{Pair style MEAM requires newton pair on} :dt

See the newton command.  This is a restriction to use the MEAM
potential. :dd

{Pair style Stillinger-Weber requires atom IDs} :dt

This is a requirement to use the SW potential. :dd

{Pair style Stillinger-Weber requires newton pair on} :dt

See the newton command.  This is a restriction to use the SW
potential. :dd

{Pair style Tersoff requires atom IDs} :dt

This is a requirement to use the Tersoff potential. :dd

{Pair style Tersoff requires newton pair on} :dt

See the newton command.  This is a restriction to use the Tersoff
potential. :dd

{Pair style born/coul/Wolf requires atom attribute q} :dt

UNDOCUMENTED :dd

{Pair style born/coul/long requires atom attribute q} :dt

An atom style that defines this attribute must be used. :dd

{Pair style buck/coul/cut requires atom attribute q} :dt

The atom style defined does not have this attribute. :dd

{Pair style buck/coul/long requires atom attribute q} :dt

The atom style defined does not have these attributes. :dd

{Pair style coul/cut requires atom attribute q} :dt

The atom style defined does not have these attributes. :dd

{Pair style coul/long/gpu requires atom attribute q} :dt

UNDOCUMENTED :dd

{Pair style does not have single field requested by compute pair/local} :dt

UNDOCUMENTED :dd

{Pair style does not support bond_style quartic} :dt

The pair style does not have a single() function, so it can
not be invoked by bond_style quartic. :dd

{Pair style does not support compute group/group} :dt

The pair_style does not have a single() function, so it cannot be
invokded by the compute group/group command. :dd

{Pair style does not support compute pair/local} :dt

The pair style does not have a single() function, so it can
not be invoked by fix bond/swap. :dd

{Pair style does not support compute property/local} :dt

The pair style does not have a single() function, so it can
not be invoked by fix bond/swap. :dd

{Pair style does not support fix bond/swap} :dt

The pair style does not have a single() function, so it can
not be invoked by fix bond/swap. :dd

{Pair style does not support pair_write} :dt

The pair style does not have a single() function, so it can
not be invoked by pair write. :dd

{Pair style does not support rRESPA inner/middle/outer} :dt

You are attempting to use rRESPA options with a pair style that
does not support them. :dd

{Pair style granular with history requires atoms have IDs} :dt

Atoms in the simulation do not have IDs, so history effects
cannot be tracked by the granular pair potential. :dd

{Pair style hbond/dreiding requires an atom map, see atom_modify} :dt

Self-explanatory. :dd

{Pair style hbond/dreiding requires atom IDs} :dt

Self-explanatory. :dd

{Pair style hbond/dreiding requires molecular system} :dt

Self-explanatory. :dd

{Pair style hbond/dreiding requires newton pair on} :dt

See the newton command for details. :dd

{Pair style hybrid cannot have hybrid as an argument} :dt

Self-explanatory. :dd

{Pair style hybrid cannot have none as an argument} :dt

Self-explanatory. :dd

{Pair style hybrid cannot use same pair style twice} :dt

The sub-style arguments of pair_style hybrid cannot be duplicated.
Check the input script. :dd

{Pair style is incompatible with KSpace style} :dt

If a pair style with a long-range Coulombic component is selected,
then a kspace style must also be used. :dd

{Pair style lj/charmm/coul/charmm requires atom attribute q} :dt

The atom style defined does not have these attributes. :dd

{Pair style lj/charmm/coul/long requires atom attribute q} :dt

The atom style defined does not have these attributes. :dd

{Pair style lj/charmm/coul/long/gpu requires atom attribute q} :dt

UNDOCUMENTED :dd

{Pair style lj/class2/coul/cut requires atom attribute q} :dt

The atom style defined does not have this attribute. :dd

{Pair style lj/class2/coul/long requires atom attribute q} :dt

The atom style defined does not have this attribute. :dd

{Pair style lj/class2/coul/long/gpu requires atom attribute q} :dt

UNDOCUMENTED :dd

{Pair style lj/cut/coul/cut requires atom attribute q} :dt

The atom style defined does not have this attribute. :dd

{Pair style lj/cut/coul/cut/gpu requires atom attribute q} :dt

UNDOCUMENTED :dd

{Pair style lj/cut/coul/long requires atom attribute q} :dt

The atom style defined does not have this attribute. :dd

{Pair style lj/cut/coul/long/gpu requires atom attribute q} :dt

UNDOCUMENTED :dd

{Pair style lj/cut/coul/long/tip4p requires atom IDs} :dt

There are no atom IDs defined in the system and the TIP4P potential
requires them to find O,H atoms with a water molecule. :dd

{Pair style lj/cut/coul/long/tip4p requires atom attribute q} :dt

The atom style defined does not have these attributes. :dd

{Pair style lj/cut/coul/long/tip4p requires newton pair on} :dt

This is because the computation of constraint forces within a water
molecule adds forces to atoms owned by other processors. :dd

{Pair style lj/gromacs/coul/gromacs requires atom attribute q} :dt

An atom_style with this attribute is needed. :dd

{Pair style peri requires atom style peri} :dt

UNDOCUMENTED :dd

{Pair style reax requires atom IDs} :dt

This is a requirement to use the ReaxFF potential. :dd

{Pair style reax requires newton pair on} :dt

This is a requirement to use the ReaxFF potential. :dd

{Pair table cutoffs must all be equal to use with KSpace} :dt

When using pair style table with a long-range KSpace solver, the
cutoffs for all atom type pairs must all be the same, since the
long-range solver starts at that cutoff. :dd

{Pair table parameters did not set N} :dt

List of pair table parameters must include N setting. :dd

{Pair tersoff/zbl requires metal or real units} :dt

This is a current restriction of this pair potential. :dd

{Pair tri/lj requires atom style tri} :dt

UNDOCUMENTED :dd

{Pair yukawa/colloid requires atom style sphere} :dt

UNDOCUMENTED :dd

{Pair yukawa/colloid requires atoms with same type have same radius} :dt

UNDOCUMENTED :dd

{Pair_coeff command before pair_style is defined} :dt

Self-explanatory. :dd

{Pair_coeff command before simulation box is defined} :dt

The pair_coeff command cannot be used before a read_data,
read_restart, or create_box command. :dd

{Pair_modify command before pair_style is defined} :dt

Self-explanatory. :dd

{Pair_write command before pair_style is defined} :dt

Self-explanatory. :dd

{Particle on or inside fix wall surface} :dt

Particles must be "exterior" to the wall in order for energy/force to
be calculated. :dd

{Particle on or inside surface of region used in fix wall/region} :dt

Particles must be "exterior" to the region surface in order for
energy/force to be calculated. :dd

{Per-atom compute in equal-style variable formula} :dt

Equal-style variables cannot use per-atom quantities. :dd

{Per-atom energy was not tallied on needed timestep} :dt

You are using a thermo keyword that requires potentials to
have tallied energy, but they didn't on this timestep.  See the
variable doc page for ideas on how to make this work. :dd

{Per-atom fix in equal-style variable formula} :dt

Equal-style variables cannot use per-atom quantities. :dd

{Per-atom virial was not tallied on needed timestep} :dt

You are using a thermo keyword that requires potentials to have
tallied the virial, but they didn't on this timestep.  See the
variable doc page for ideas on how to make this work. :dd

{Per-processor system is too big} :dt

The number of owned atoms plus ghost atoms on a single
processor must fit in 32-bit integer. :dd

{Potential energy ID for fix neb does not exist} :dt

Self-explanatory. :dd

{Potential energy ID for fix nvt/nph/npt does not exist} :dt

UNDOCUMENTED :dd

{Potential file has duplicate entry} :dt

The potential file for a SW or Tersoff potential has more than
one entry for the same 3 ordered elements. :dd

{Potential file is missing an entry} :dt

The potential file for a SW or Tersoff potential does not have a
needed entry. :dd

{Power by 0 in variable formula} :dt

Self-explanatory. :dd

{Pressure ID for fix box/relax does not exist} :dt

The compute ID needed to compute pressure for the fix does not
exist. :dd

{Pressure ID for fix modify does not exist} :dt

Self-explanatory. :dd

{Pressure ID for fix npt/nph does not exist} :dt

Self-explanatory. :dd

{Pressure ID for fix press/berendsen does not exist} :dt

The compute ID needed to compute pressure for the fix does not
exist. :dd

{Pressure ID for thermo does not exist} :dt

The compute ID needed to compute pressure for thermodynamics does not
exist. :dd

{Pressure control can not be used with fix nvt} :dt

Self-explanatory. :dd

{Pressure control can not be used with fix nvt/asphere} :dt

Self-explanatory. :dd

{Pressure control can not be used with fix nvt/sllod} :dt

Self-explanatory. :dd

{Pressure control can not be used with fix nvt/sphere} :dt

Self-explanatory. :dd

{Pressure control must be used with fix nph} :dt

Self-explanatory. :dd

{Pressure control must be used with fix nph/asphere} :dt

Self-explanatory. :dd

{Pressure control must be used with fix nph/sphere} :dt

Self-explanatory. :dd

{Pressure control must be used with fix nphug} :dt

UNDOCUMENTED :dd

{Pressure control must be used with fix npt} :dt

Self-explanatory. :dd

{Pressure control must be used with fix npt/asphere} :dt

Self-explanatory. :dd

{Pressure control must be used with fix npt/sphere} :dt

Self-explanatory. :dd

{Processor count in z must be 1 for 2d simulation} :dt

Self-explanatory. :dd

{Processor partitions are inconsistent} :dt

The total number of processors in all partitions must match the number
of processors LAMMPS is running on. :dd

{Processors command after simulation box is defined} :dt

The processors command cannot be used after a read_data, read_restart,
or create_box command. :dd

{Processors custom grid file is inconsistent} :dt

UNDOCUMENTED :dd

{Processors custom grid file is invalid} :dt

UNDOCUMENTED :dd

{Processors grid numa and map style are incompatible} :dt

UNDOCUMENTED :dd

{Processors part option and grid style are incompatible} :dt

UNDOCUMENTED :dd

{Processors twogrid requires proc count be a multiple of core count} :dt

UNDOCUMENTED :dd

{R0 < 0 for fix spring command} :dt

Equilibrium spring length is invalid. :dd

{Reax_defs.h setting for NATDEF is too small} :dt

Edit the setting in the ReaxFF library and re-compile the
library and re-build LAMMPS. :dd

{Reax_defs.h setting for NNEIGHMAXDEF is too small} :dt

Edit the setting in the ReaxFF library and re-compile the
library and re-build LAMMPS. :dd

{Receiving partition in processors part command is already a receiver} :dt

UNDOCUMENTED :dd

{Region ID for compute reduce/region does not exist} :dt

Self-explanatory. :dd

{Region ID for compute temp/region does not exist} :dt

Self-explanatory. :dd

{Region ID for dump custom does not exist} :dt

Self-explanatory. :dd

{Region ID for fix addforce does not exist} :dt

Self-explanatory. :dd

{Region ID for fix ave/spatial does not exist} :dt

Self-explanatory. :dd

{Region ID for fix aveforce does not exist} :dt

Self-explanatory. :dd

{Region ID for fix deposit does not exist} :dt

Self-explanatory. :dd

{Region ID for fix evaporate does not exist} :dt

Self-explanatory. :dd

{Region ID for fix heat does not exist} :dt

Self-explanatory. :dd

{Region ID for fix setforce does not exist} :dt

Self-explanatory. :dd

{Region ID for fix wall/region does not exist} :dt

Self-explanatory. :dd

{Region ID in variable formula does not exist} :dt

Self-explanatory. :dd

{Region cannot have 0 length rotation vector} :dt

Self-explanatory. :dd

{Region intersect region ID does not exist} :dt

Self-explanatory. :dd

{Region union or intersect cannot be dynamic} :dt

The sub-regions can be dynamic, but not the combined region. :dd

{Region union region ID does not exist} :dt

One or more of the region IDs specified by the region union command
does not exist. :dd

{Replacing a fix, but new style != old style} :dt

A fix ID can be used a 2nd time, but only if the style matches the
previous fix.  In this case it is assumed you with to reset a fix's
parameters.  This error may mean you are mistakenly re-using a fix ID
when you do not intend to. :dd

{Replicate command before simulation box is defined} :dt

The replicate command cannot be used before a read_data, read_restart,
or create_box command. :dd

{Replicate did not assign all atoms correctly} :dt

Atoms replicated by the replicate command were not assigned correctly
to processors.  This is likely due to some atom coordinates being
outside a non-periodic simulation box. :dd

{Replicated molecular system atom IDs are too big} :dt

See the setting for the allowed atom ID size in the src/lmptype.h
file. :dd

{Replicated system is too big} :dt

See the setting for bigint in the src/lmptype.h file. :dd

{Resetting timestep is not allowed with fix move} :dt

This is because fix move is moving atoms based on elapsed time. :dd

{Respa inner cutoffs are invalid} :dt

The first cutoff must be <= the second cutoff. :dd

{Respa levels must be >= 1} :dt

Self-explanatory. :dd

{Respa middle cutoffs are invalid} :dt

The first cutoff must be <= the second cutoff. :dd

{Restrain atoms %d %d %d %d missing on proc %d at step %ld} :dt

UNDOCUMENTED :dd

{Reuse of compute ID} :dt

A compute ID cannot be used twice. :dd

{Reuse of dump ID} :dt

A dump ID cannot be used twice. :dd

{Reuse of region ID} :dt

A region ID cannot be used twice. :dd

{Rigid body has degenerate moment of inertia} :dt

Fix poems will only work with bodies (collections of atoms) that have
non-zero principal moments of inertia.  This means they must be 3 or
more non-collinear atoms, even with joint atoms removed. :dd

{Rigid fix must come before NPT/NPH fix} :dt

NPT/NPH fix must be defined in input script after all rigid fixes,
else the rigid fix contribution to the pressure virial is
incorrect. :dd

{Rmask function in equal-style variable formula} :dt

Rmask is per-atom operation. :dd

{Run command before simulation box is defined} :dt

The run command cannot be used before a read_data, read_restart, or
create_box command. :dd

{Run command start value is after start of run} :dt

Self-explanatory. :dd

{Run command stop value is before end of run} :dt

Self-explanatory. :dd

{Run_style command before simulation box is defined} :dt

The run_style command cannot be used before a read_data,
read_restart, or create_box command. :dd

{SRD bin size for fix srd differs from user request} :dt

Fix SRD had to adjust the bin size to fit the simulation box. :dd

{SRD bins for fix srd are not cubic enough} :dt

The bin shape is not within tolerance of cubic. :dd

{SRD particle %d started inside big particle %d on step %ld bounce %d\n} :dt

UNDOCUMENTED :dd

{Same dimension twice in fix ave/spatial} :dt

Self-explanatory. :dd

{Sending partition in processors part command is already a sender} :dt

UNDOCUMENTED :dd

{Set command before simulation box is defined} :dt

The set command cannot be used before a read_data, read_restart,
or create_box command. :dd

{Set command with no atoms existing} :dt

No atoms are yet defined so the set command cannot be used. :dd

{Set region ID does not exist} :dt

Region ID specified in set command does not exist. :dd

{Shake angles have different bond types} :dt

All 3-atom angle-constrained SHAKE clusters specified by the fix shake
command that are the same angle type, must also have the same bond
types for the 2 bonds in the angle. :dd

{Shake atoms %d %d %d %d missing on proc %d at step %ld} :dt

The 4 atoms in a single shake cluster specified by the fix shake
command are not all accessible to a processor.  This probably means
an atom has moved too far. :dd :dd

{Shake atoms %d %d %d missing on proc %d at step %ld} :dt

The 3 atoms in a single shake cluster specified by the fix shake
command are not all accessible to a processor.  This probably means
an atom has moved too far. :dd :dd

{Shake atoms %d %d missing on proc %d at step %ld} :dt

The 2 atoms in a single shake cluster specified by the fix shake
command are not all accessible to a processor.  This probably means
an atom has moved too far. :dd :dd

{Shake cluster of more than 4 atoms} :dt

A single cluster specified by the fix shake command can have no more
than 4 atoms. :dd

{Shake clusters are connected} :dt

A single cluster specified by the fix shake command must have a single
central atom with up to 3 other atoms bonded to it. :dd

{Shake determinant = 0.0} :dt

The determinant of the matrix being solved for a single cluster
specified by the fix shake command is numerically invalid. :dd

{Shake fix must come before NPT/NPH fix} :dt

NPT fix must be defined in input script after SHAKE fix, else the
SHAKE fix contribution to the pressure virial is incorrect. :dd

{Small, tag, big integers are not sized correctly} :dt

UNDOCUMENTED :dd

{Smallint setting in lmptype.h is invalid} :dt

It has to be the size of an integer. :dd

{Smallint setting in lmptype.h is not compatible} :dt

Smallint stored in restart file is not consistent with LAMMPS version
you are running. :dd

{Sqrt of negative value in variable formula} :dt

Self-explanatory. :dd

{Substitution for illegal variable} :dt

Input script line contained a variable that could not be substituted
for. :dd

{System in data file is too big} :dt

See the setting for bigint in the src/lmptype.h file. :dd

{TAD nsteps must be multiple of t_event} :dt

Self-explanatory. :dd

{TIP4P hydrogen has incorrect atom type} :dt

The TIP4P pairwise computation found an H atom whose type does not
agree with the specified H type. :dd

{TIP4P hydrogen is missing} :dt

The TIP4P pairwise computation failed to find the correct H atom
within a water molecule. :dd

{TMD target file did not list all group atoms} :dt

The target file for the fix tmd command did not list all atoms in the
fix group. :dd

{Tad command before simulation box is defined} :dt

Self-explanatory. :dd

{Tagint setting in lmptype.h is invalid} :dt

Tagint must be as large or larger than smallint. :dd

{Tagint setting in lmptype.h is not compatible} :dt

Smallint stored in restart file is not consistent with LAMMPS version
you are running. :dd

{Target temperature for fix nvt/npt/nph cannot be 0.0} :dt

Self-explanatory. :dd

{Target temperature for fix rigid/nvt cannot be 0.0} :dt

Self-explanatory. :dd

{Temper command before simulation box is defined} :dt

The temper command cannot be used before a read_data, read_restart, or
create_box command. :dd

{Temperature ID for fix bond/swap does not exist} :dt

Self-explanatory. :dd

{Temperature ID for fix box/relax does not exist} :dt

Self-explanatory. :dd

{Temperature ID for fix nvt/nph/npt does not exist} :dt

Self-explanatory. :dd

{Temperature ID for fix press/berendsen does not exist} :dt

Self-explanatory. :dd

{Temperature ID for fix temp/berendsen does not exist} :dt

Self-explanatory. :dd

{Temperature ID for fix temp/rescale does not exist} :dt

Self-explanatory. :dd

{Temperature control can not be used with fix nph} :dt

Self-explanatory. :dd

{Temperature control can not be used with fix nph/asphere} :dt

Self-explanatory. :dd

{Temperature control can not be used with fix nph/sphere} :dt

Self-explanatory. :dd

{Temperature control must be used with fix nphug} :dt

UNDOCUMENTED :dd

{Temperature control must be used with fix npt} :dt

Self-explanatory. :dd

{Temperature control must be used with fix npt/asphere} :dt

Self-explanatory. :dd

{Temperature control must be used with fix npt/sphere} :dt

Self-explanatory. :dd

{Temperature control must be used with fix nvt} :dt

Self-explanatory. :dd

{Temperature control must be used with fix nvt/asphere} :dt

Self-explanatory. :dd

{Temperature control must be used with fix nvt/sllod} :dt

Self-explanatory. :dd

{Temperature control must be used with fix nvt/sphere} :dt

Self-explanatory. :dd

{Temperature for fix nvt/sllod does not have a bias} :dt

The specified compute must compute temperature with a bias. :dd

{Tempering could not find thermo_pe compute} :dt

This compute is created by the thermo command.  It must have been
explicitly deleted by a uncompute command. :dd

{Tempering fix ID is not defined} :dt

The fix ID specified by the temper command does not exist. :dd

{Tempering temperature fix is not valid} :dt

The fix specified by the temper command is not one that controls
temperature (nvt or langevin). :dd

{Thermo and fix not computed at compatible times} :dt

Fixes generate values on specific timesteps.  The thermo output
does not match these timesteps. :dd

{Thermo compute array is accessed out-of-range} :dt

Self-explanatory. :dd

{Thermo compute does not compute array} :dt

Self-explanatory. :dd

{Thermo compute does not compute scalar} :dt

Self-explanatory. :dd

{Thermo compute does not compute vector} :dt

Self-explanatory. :dd

{Thermo compute vector is accessed out-of-range} :dt

Self-explanatory. :dd

{Thermo custom variable cannot be indexed} :dt

Self-explanatory. :dd

{Thermo custom variable is not equal-style variable} :dt

Only equal-style variables can be output with thermodynamics, not
atom-style variables. :dd

{Thermo every variable returned a bad timestep} :dt

The variable must return a timestep greater than the current timestep. :dd

{Thermo fix array is accessed out-of-range} :dt

Self-explanatory. :dd

{Thermo fix does not compute array} :dt

Self-explanatory. :dd

{Thermo fix does not compute scalar} :dt

Self-explanatory. :dd

{Thermo fix does not compute vector} :dt

Self-explanatory. :dd

{Thermo fix vector is accessed out-of-range} :dt

Self-explanatory. :dd

{Thermo keyword in variable requires lattice be defined} :dt

The xlat, ylat, zlat keywords refer to lattice properties. :dd

{Thermo keyword in variable requires thermo to use/init pe} :dt

You are using a thermo keyword in a variable that requires
potential energy to be calculated, but your thermo output
does not use it.  Add it to your thermo output. :dd

{Thermo keyword in variable requires thermo to use/init press} :dt

You are using a thermo keyword in a variable that requires pressure to
be calculated, but your thermo output does not use it.  Add it to your
thermo output. :dd

{Thermo keyword in variable requires thermo to use/init temp} :dt

You are using a thermo keyword in a variable that requires temperature
to be calculated, but your thermo output does not use it.  Add it to
your thermo output. :dd

{Thermo keyword requires lattice be defined} :dt

The xlat, ylat, zlat keywords refer to lattice properties. :dd

{Thermo style does not use press} :dt

Cannot use thermo_modify to set this parameter since the thermo_style
is not computing this quantity. :dd

{Thermo style does not use temp} :dt

Cannot use thermo_modify to set this parameter since the thermo_style
is not computing this quantity. :dd

{Thermo_modify int format does not contain d character} :dt

Self-explanatory. :dd

{Thermo_modify pressure ID does not compute pressure} :dt

The specified compute ID does not compute pressure. :dd

{Thermo_modify temperature ID does not compute temperature} :dt

The specified compute ID does not compute temperature. :dd

{Thermo_style command before simulation box is defined} :dt

The thermo_style command cannot be used before a read_data,
read_restart, or create_box command. :dd

{This variable thermo keyword cannot be used between runs} :dt

Keywords that refer to time (such as cpu, elapsed) do not
make sense in between runs. :dd

{Threshhold for an atom property that isn't allocated} :dt

A dump threshhold has been requested on a quantity that is
not defined by the atom style used in this simulation. :dd

{Timestep must be >= 0} :dt

Specified timestep size is invalid. :dd

{Too big a problem to use velocity create loop all} :dt

The system size must fit in a 32-bit integer to use this option. :dd

{Too big a timestep} :dt

UNDOCUMENTED :dd

{Too big a timestep for dump dcd} :dt

The timestep must fit in a 32-bit integer to use this dump style. :dd

{Too big a timestep for dump xtc} :dt

The timestep must fit in a 32-bit integer to use this dump style. :dd

{Too few bits for lookup table} :dt

Table size specified via pair_modify command does not work with your
machine's floating point representation. :dd

{Too many atom sorting bins} :dt

This is likely due to an immense simulation box that has blown up
to a large size. :dd

{Too many atoms for dump dcd} :dt

The system size must fit in a 32-bit integer to use this dump
style. :dd

{Too many atoms for dump xtc} :dt

The system size must fit in a 32-bit integer to use this dump
style. :dd

{Too many atoms to dump sort} :dt

Cannot sort when running with more than 2^31 atoms. :dd

{Too many exponent bits for lookup table} :dt

Table size specified via pair_modify command does not work with your
machine's floating point representation. :dd

{Too many groups} :dt

The maximum number of atom groups (including the "all" group) is 
given by MAX_GROUP in group.cpp and is 32. :dd

{Too many iterations} :dt

You must use a number of iterations that fit in a 32-bit integer 
for minimization. :dd

{Too many local+ghost atoms for neighbor list} :dt

UNDOCUMENTED :dd

{Too many mantissa bits for lookup table} :dt

Table size specified via pair_modify command does not work with your
machine's floating point representation. :dd

{Too many masses for fix shake} :dt

The fix shake command cannot list more masses than there are atom
types. :dd

{Too many neighbor bins} :dt

This is likely due to an immense simulation box that has blown up
to a large size. :dd

{Too many timesteps} :dt

UNDOCUMENTED :dd

{Too many timesteps for NEB} :dt

You must use a number of timesteps that fit in a 32-bit integer 
for NEB. :dd

{Too many total atoms} :dt

See the setting for bigint in the src/lmptype.h file. :dd

{Too many total bits for bitmapped lookup table} :dt

Table size specified via pair_modify command is too large.  Note that
a value of N generates a 2^N size table. :dd

{Too many touching neighbors - boost MAXTOUCH} :dt

A granular simulation has too many neighbors touching one atom.  The
MAXTOUCH parameter in fix_shear_history.cpp must be set larger and
LAMMPS must be re-built. :dd

{Too much per-proc info for dump} :dt

Number of local atoms times number of columns must fit in a 32-bit
integer for dump. :dd

{Tree structure in joint connections} :dt

Fix poems cannot (yet) work with coupled bodies whose joints connect
the bodies in a tree structure. :dd

{Triclinic box must be periodic in skewed dimensions} :dt

This is a requirement for using a non-orthogonal box.  E.g. to set a
non-zero xy tilt, both x and y must be periodic dimensions. :dd

{Triclinic box skew is too large} :dt

The displacement in a skewed direction must be less than half the box
length in that dimension.  E.g. the xy tilt must be between -half and
+half of the x box length. :dd

{Tried to convert a double to int, but input_double > INT_MAX} :dt

Self-explanatory. :dd

{Two groups cannot be the same in fix spring couple} :dt

Self-explanatory. :dd

{USER-CUDA mode requires CUDA variant of min style} :dt

UNDOCUMENTED :dd

{USER-CUDA mode requires CUDA variant of run style} :dt

UNDOCUMENTED :dd

{Unbalanced quotes in input line} :dt

No matching end double quote was found following a leading double
quote. :dd

{Unexpected end of -reorder file} :dt

UNDOCUMENTED :dd

{Unexpected end of custom file} :dt

UNDOCUMENTED :dd

{Unexpected end of data file} :dt

LAMMPS hit the end of the data file while attempting to read a
section.  Something is wrong with the format of the data file. :dd

{Unexpected end of reorder file} :dt

UNDOCUMENTED :dd

{Units command after simulation box is defined} :dt

The units command cannot be used after a read_data, read_restart, or
create_box command. :dd

{Universe/uloop variable count < # of partitions} :dt

A universe or uloop style variable must specify a number of values >= to the
number of processor partitions. :dd

{Unknown command: %s} :dt

The command is not known to LAMMPS.  Check the input script. :dd

{Unknown identifier in data file: %s} :dt

A section of the data file cannot be read by LAMMPS. :dd

{Unknown table style in angle style table} :dt

Self-explanatory. :dd

{Unknown table style in bond style table} :dt

Self-explanatory. :dd

{Unknown table style in pair_style command} :dt

Style of table is invalid for use with pair_style table command. :dd

{Unrecognized lattice type in MEAM file 1} :dt

The lattice type in an entry of the MEAM library file is not
valid. :dd

{Unrecognized lattice type in MEAM file 2} :dt

The lattice type in an entry of the MEAM parameter file is not
valid. :dd

{Unrecognized pair style in compute pair command} :dt

Self-explanatory. :dd

{Use of compute temp/ramp with undefined lattice} :dt

Must use lattice command with compute temp/ramp command if units
option is set to lattice. :dd

{Use of displace_atoms with undefined lattice} :dt

Must use lattice command with displace_atoms command if units option
is set to lattice. :dd

{Use of displace_box with undefined lattice} :dt

Must use lattice command with displace_box command if units option is
set to lattice. :dd

{Use of fix append_atoms with undefined lattice} :dt

UNDOCUMENTED :dd

{Use of fix ave/spatial with undefined lattice} :dt

A lattice must be defined to use fix ave/spatial with units = lattice. :dd

{Use of fix deform with undefined lattice} :dt

A lattice must be defined to use fix deform with units = lattice. :dd

{Use of fix deposit with undefined lattice} :dt

Must use lattice command with compute fix deposit command if units
option is set to lattice. :dd

{Use of fix dt/reset with undefined lattice} :dt

Must use lattice command with fix dt/reset command if units option is
set to lattice. :dd

{Use of fix indent with undefined lattice} :dt

The lattice command must be used to define a lattice before using the
fix indent command. :dd

{Use of fix move with undefined lattice} :dt

Must use lattice command with fix move command if units option is
set to lattice. :dd

{Use of fix recenter with undefined lattice} :dt

Must use lattice command with fix recenter command if units option is
set to lattice. :dd

{Use of fix wall with undefined lattice} :dt

Must use lattice command with fix wall command if units option is set
to lattice. :dd

{Use of fix wall/piston with undefined lattice} :dt

UNDOCUMENTED :dd

{Use of region with undefined lattice} :dt

If scale = lattice (the default) for the region command, then a
lattice must first be defined via the lattice command. :dd

{Use of velocity with undefined lattice} :dt

If scale = lattice (the default) for the velocity set or velocity ramp
command, then a lattice must first be defined via the lattice command. :dd

{Using fix nvt/sllod with inconsistent fix deform remap option} :dt

Fix nvt/sllod requires that deforming atoms have a velocity profile
provided by "remap v" as a fix deform option. :dd

{Using fix nvt/sllod with no fix deform defined} :dt

Self-explanatory. :dd

{Using fix srd with inconsistent fix deform remap option} :dt

When shearing the box in an SRD simulation, the remap v option for fix
deform needs to be used. :dd

{Using pair lubricate with inconsistent fix deform remap option} :dt

UNDOCUMENTED :dd

{Using pair lubricate/poly with inconsistent fix deform remap option} :dt

UNDOCUMENTED :dd

{Variable evaluation before simulation box is defined} :dt

Cannot evaluate a compute or fix or atom-based value in a variable
before the simulation has been setup. :dd

{Variable for compute ti is invalid style} :dt

Self-explanatory. :dd

{Variable for dump every is invalid style} :dt

Only equal-style variables can be used. :dd

{Variable for dump image center is invalid style} :dt

UNDOCUMENTED :dd

{Variable for dump image persp is invalid style} :dt

UNDOCUMENTED :dd

{Variable for dump image phi is invalid style} :dt

UNDOCUMENTED :dd

{Variable for dump image theta is invalid style} :dt

UNDOCUMENTED :dd

{Variable for dump image zoom is invalid style} :dt

UNDOCUMENTED :dd

{Variable for fix adapt is invalid style} :dt

Only equal-style variables can be used. :dd

{Variable for fix addforce is invalid style} :dt

Self-explanatory. :dd

{Variable for fix aveforce is invalid style} :dt

Only equal-style variables can be used. :dd

{Variable for fix efield is invalid style} :dt

Only equal-style variables can be used. :dd

{Variable for fix indent is invalid style} :dt

Only equal-style variables can be used. :dd

{Variable for fix indent is not equal style} :dt

Only equal-style variables can be used. :dd

{Variable for fix langevin is invalid style} :dt

UNDOCUMENTED :dd

{Variable for fix move is invalid style} :dt

Only equal-style variables can be used. :dd

{Variable for fix setforce is invalid style} :dt

Only equal-style variables can be used. :dd

{Variable for fix wall is invalid style} :dt

Only equal-style variables can be used. :dd

{Variable for fix wall/reflect is invalid style} :dt

Only equal-style variables can be used. :dd

{Variable for fix wall/srd is invalid style} :dt

Only equal-style variables can be used. :dd

{Variable for region is invalid style} :dt

Only equal-style variables can be used. :dd

{Variable for region is not equal style} :dt

Self-explanatory. :dd

{Variable for thermo every is invalid style} :dt

Only equal-style variables can be used. :dd

{Variable for velocity set is invalid style} :dt

Only atom-style variables can be used. :dd

{Variable formula compute array is accessed out-of-range} :dt

Self-explanatory. :dd

{Variable formula compute vector is accessed out-of-range} :dt

Self-explanatory. :dd

{Variable formula fix array is accessed out-of-range} :dt

Self-explanatory. :dd

{Variable formula fix vector is accessed out-of-range} :dt

Self-explanatory. :dd

{Variable name for compute atom/molecule does not exist} :dt

Self-explanatory. :dd

{Variable name for compute reduce does not exist} :dt

Self-explanatory. :dd

{Variable name for compute ti does not exist} :dt

Self-explanatory. :dd

{Variable name for dump every does not exist} :dt

Self-explanatory. :dd

{Variable name for dump image center does not exist} :dt

UNDOCUMENTED :dd

{Variable name for dump image persp does not exist} :dt

UNDOCUMENTED :dd

{Variable name for dump image phi does not exist} :dt

UNDOCUMENTED :dd

{Variable name for dump image theta does not exist} :dt

UNDOCUMENTED :dd

{Variable name for dump image zoom does not exist} :dt

UNDOCUMENTED :dd

{Variable name for fix adapt does not exist} :dt

Self-explanatory. :dd

{Variable name for fix addforce does not exist} :dt

Self-explanatory. :dd

{Variable name for fix ave/atom does not exist} :dt

Self-explanatory. :dd

{Variable name for fix ave/correlate does not exist} :dt

Self-explanatory. :dd

{Variable name for fix ave/histo does not exist} :dt

Self-explanatory. :dd

{Variable name for fix ave/spatial does not exist} :dt

Self-explanatory. :dd

{Variable name for fix ave/time does not exist} :dt

Self-explanatory. :dd

{Variable name for fix aveforce does not exist} :dt

Self-explanatory. :dd

{Variable name for fix efield does not exist} :dt

Self-explanatory. :dd

{Variable name for fix indent does not exist} :dt

Self-explanatory. :dd

{Variable name for fix langevin does not exist} :dt

UNDOCUMENTED :dd

{Variable name for fix move does not exist} :dt

Self-explanatory. :dd

{Variable name for fix setforce does not exist} :dt

Self-explanatory. :dd

{Variable name for fix store/state does not exist} :dt

Self-explanatory. :dd

{Variable name for fix wall does not exist} :dt

Self-explanatory. :dd

{Variable name for fix wall/reflect does not exist} :dt

Self-explanatory. :dd

{Variable name for fix wall/srd does not exist} :dt

Self-explanatory. :dd

{Variable name for region does not exist} :dt

Self-explanatory. :dd

{Variable name for thermo every does not exist} :dt

Self-explanatory. :dd

{Variable name for velocity set does not exist} :dt

Self-explanatory. :dd

{Variable name must be alphanumeric or underscore characters} :dt

Self-explanatory. :dd

{Velocity command before simulation box is defined} :dt

The velocity command cannot be used before a read_data, read_restart,
or create_box command. :dd

{Velocity command with no atoms existing} :dt

A velocity command has been used, but no atoms yet exist. :dd

{Velocity ramp in z for a 2d problem} :dt

Self-explanatory. :dd

{Velocity temperature ID does not compute temperature} :dt

The compute ID given to the velocity command must compute
temperature. :dd

{Verlet/split requires 2 partitions} :dt

UNDOCUMENTED :dd

{Verlet/split requires Rspace partition layout be multiple of Kspace partition layout in each dim} :dt

UNDOCUMENTED :dd

{Verlet/split requires Rspace partition size be multiple of Kspace partition size} :dt

UNDOCUMENTED :dd

{Virial was not tallied on needed timestep} :dt

You are using a thermo keyword that requires potentials to
have tallied the virial, but they didn't on this timestep.  See the
variable doc page for ideas on how to make this work. :dd

{Wall defined twice in fix wall command} :dt

Self-explanatory. :dd

{Wall defined twice in fix wall/reflect command} :dt

Self-explanatory. :dd

{Wall defined twice in fix wall/srd command} :dt

Self-explanatory. :dd

{World variable count doesn't match # of partitions} :dt

A world-style variable must specify a number of values equal to the
number of processor partitions. :dd

{Write_restart command before simulation box is defined} :dt

The write_restart command cannot be used before a read_data,
read_restart, or create_box command. :dd

{Zero-length lattice orient vector} :dt

Self-explanatory. :dd

:dle

Warnings: :h4,link(warn)

:dlb

{Atom with molecule ID = 0 included in compute molecule group} :dt

The group used in a compute command that operates on moleclues
includes atoms with no molecule ID.  This is probably not what you
want. :dd

{Broken bonds will not alter angles, dihedrals, or impropers} :dt

See the doc page for fix bond/break for more info on this
restriction. :dd

{Building an occasional neighobr list when atoms may have moved too far} :dt

This can cause LAMMPS to crash when the neighbor list is built.
The solution is to check for building the regular neighbor lists
more frequently. :dd

{Compute cna/atom cutoff may be too large to find ghost atom neighbors} :dt

The neighbor cutoff used may not encompass enough ghost atoms
to perform this operation correctly. :dd

{Computing temperature of portions of rigid bodies} :dt

The group defined by the temperature compute does not encompass all
the atoms in one or more rigid bodies, so the change in
degrees-of-freedom for the atoms in those partial rigid bodies will
not be accounted for. :dd

{Created bonds will not create angles, dihedrals, or impropers} :dt

See the doc page for fix bond/create for more info on this
restriction. :dd

{Dihedral problem: %d %ld %d %d %d %d} :dt

Conformation of the 4 listed dihedral atoms is extreme; you may want
to check your simulation geometry. :dd :dd

{Dump dcd/xtc timestamp may be wrong with fix dt/reset} :dt

If the fix changes the timestep, the dump dcd file will not
reflect the change. :dd

{FENE bond too long: %ld %d %d %g} :dt

A FENE bond has stretched dangerously far.  It's interaction strength
will be truncated to attempt to prevent the bond from blowing up. :dd :dd

{FENE bond too long: %ld %g} :dt

A FENE bond has stretched dangerously far.  It's interaction strength
will be truncated to attempt to prevent the bond from blowing up. :dd :dd

{Fix GCMC may delete atom with non-zero molecule ID} :dt

UNDOCUMENTED :dd

{Fix SRD walls overlap but fix srd overlap not set} :dt

You likely want to set this in your input script. :dd

{Fix bond/swap will ignore defined angles} :dt

See the doc page for fix bond/swap for more info on this
restriction. :dd

{Fix evaporate may delete atom with non-zero molecule ID} :dt

UNDOCUMENTED :dd

{Fix move does not update angular momentum} :dt

Atoms store this quantity, but fix move does not (yet) update it. :dd

{Fix move does not update quaternions} :dt

Atoms store this quantity, but fix move does not (yet) update it. :dd

{Fix recenter should come after all other integration fixes} :dt

Other fixes may change the position of the center-of-mass, so 
fix recenter should come last. :dd

{Fix srd SRD moves may trigger frequent reneighboring} :dt

This is because the SRD particles may move long distances. :dd

{Fix srd grid size > 1/4 of big particle diameter} :dt

This may cause accuracy problems. :dd

{Fix srd particle moved outside valid domain} :dt

This may indicate a problem with your simulation parameters. :dd

{Fix srd particles may move > big particle diameter} :dt

This may cause accuracy problems. :dd

{Fix srd viscosity < 0.0 due to low SRD density} :dt

This may cause accuracy problems. :dd

{Fix thermal/conductivity comes before fix ave/spatial} :dt

The order of these 2 fixes in your input script is such that fix
thermal/conductivity comes first.  If you are using fix ave/spatial to
measure the temperature profile induced by fix viscosity, then this
may cause a glitch in the profile since you are averaging immediately
after swaps have occurred.  Flipping the order of the 2 fixes
typically helps. :dd

{Fix viscosity comes before fix ave/spatial} :dt

The order of these 2 fixes in your input script is such that
fix viscosity comes first.  If you are using fix ave/spatial
to measure the velocity profile induced by fix viscosity, then
this may cause a glitch in the profile since you are averaging
immediately after swaps have occurred.  Flipping the order
of the 2 fixes typically helps. :dd

{Group for fix_modify temp != fix group} :dt

The fix_modify command is specifying a temperature computation that
computes a temperature on a different group of atoms than the fix
itself operates on.  This is probably not what you want to do. :dd

{Improper problem: %d %ld %d %d %d %d} :dt

Conformation of the 4 listed improper atoms is extreme; you may want
to check your simulation geometry. :dd :dd

{Kspace_modify slab param < 2.0 may cause unphysical behavior} :dt

The kspace_modify slab parameter should be larger to insure periodic
grids padded with empty space do not overlap. :dd

{Less insertions than requested} :dt

Less atom insertions occurred on this timestep due to the fix pour
command than were scheduled.  This is probably because there were too
many overlaps detected. :dd

{Mismatch between velocity and compute groups} :dt

The temperature computation used by the velocity command will not be
on the same group of atoms that velocities are being set for. :dd

{More than one compute centro/atom} :dt

It is not efficient to use compute centro/atom  more than once. :dd

{More than one compute cluster/atom} :dt

It is not efficient to use compute cluster/atom  more than once. :dd

{More than one compute cna/atom defined} :dt

It is not efficient to use compute cna/atom  more than once. :dd

{More than one compute coord/atom} :dt

It is not efficient to use compute coord/atom more than once. :dd

{More than one compute damage/atom} :dt

It is not efficient to use compute ke/atom more than once. :dd

{More than one compute ke/atom} :dt

It is not efficient to use compute ke/atom more than once. :dd

{More than one fix poems} :dt

It is not efficient to use fix poems more than once. :dd

{More than one fix rigid} :dt

It is not efficient to use fix rigid more than once. :dd

{New thermo_style command, previous thermo_modify settings will be lost} :dt

If a thermo_style command is used after a thermo_modify command, the
settings changed by the thermo_modify command will be reset to their
default values.  This is because the thermo_modify commmand acts on
the currently defined thermo style, and a thermo_style command creates
a new style. :dd

{No Kspace calculation with verlet/split} :dt

UNDOCUMENTED :dd

{No fixes defined, atoms won't move} :dt

If you are not using a fix like nve, nvt, npt then atom velocities and
coordinates will not be updated during timestepping. :dd

{No joints between rigid bodies, use fix rigid instead} :dt

The bodies defined by fix poems are not connected by joints.  POEMS
will integrate the body motion, but it would be more efficient to use
fix rigid. :dd

{Not using real units with pair reax} :dt

This is most likely an error, unless you have created your own ReaxFF
parameter file in a different set of units. :dd

{One or more atoms are time integrated more than once} :dt

This is probably an error since you typically do not want to
advance the positions or velocities of an atom more than once
per timestep. :dd

{One or more compute molecules has atoms not in group} :dt

The group used in a compute command that operates on moleclues does
not include all the atoms in some molecules.  This is probably not
what you want. :dd

{One or more respa levels compute no forces} :dt

This is computationally inefficient. :dd

{Pair COMB charge %.10f with force %.10f hit max barrier} :dt

Something is possibly wrong with your model. :dd

{Pair COMB charge %.10f with force %.10f hit min barrier} :dt

Something is possibly wrong with your model. :dd

{Pair brownian needs newton pair on for momentum conservation} :dt

UNDOCUMENTED :dd

{Pair dpd needs newton pair on for momentum conservation} :dt

UNDOCUMENTED :dd

{Pair dsmc: num_of_collisions > number_of_A} :dt

Collision model in DSMC is breaking down. :dd

{Pair dsmc: num_of_collisions > number_of_B} :dt

Collision model in DSMC is breaking down. :dd

{Particle deposition was unsuccessful} :dt

The fix deposit command was not able to insert as many atoms as
needed.  The requested volume fraction may be too high, or other atoms
may be in the insertion region. :dd

{Reducing PPPM order b/c stencil extends beyond neighbor processor} :dt

LAMMPS is attempting this in order to allow the simulation
to run.  It should not effect the PPPM accuracy. :dd

{Replacing a fix, but new group != old group} :dt

The ID and style of a fix match for a fix you are changing with a fix
command, but the new group you are specifying does not match the old
group. :dd

{Replicating in a non-periodic dimension} :dt

The parameters for a replicate command will cause a non-periodic
dimension to be replicated; this may cause unwanted behavior. :dd

{Resetting reneighboring criteria during PRD} :dt

A PRD simulation requires that neigh_modify settings be delay = 0,
every = 1, check = yes.  Since these settings were not in place,
LAMMPS changed them and will restore them to their original values
after the PRD simulation. :dd

{Resetting reneighboring criteria during TAD} :dt

A TAD simulation requires that neigh_modify settings be delay = 0,
every = 1, check = yes.  Since these settings were not in place,
LAMMPS changed them and will restore them to their original values
after the PRD simulation. :dd

{Resetting reneighboring criteria during minimization} :dt

Minimization requires that neigh_modify settings be delay = 0, every =
1, check = yes.  Since these settings were not in place, LAMMPS
changed them and will restore them to their original values after the
minimization. :dd

{Restart file used different # of processors} :dt

The restart file was written out by a LAMMPS simulation running on a
different number of processors.  Due to round-off, the trajectories of
your restarted simulation may diverge a little more quickly than if
you ran on the same # of processors. :dd

{Restart file used different 3d processor grid} :dt

The restart file was written out by a LAMMPS simulation running on a
different 3d grid of processors.  Due to round-off, the trajectories
of your restarted simulation may diverge a little more quickly than if
you ran on the same # of processors. :dd

{Restart file used different boundary settings, using restart file values} :dt

Your input script cannot change these restart file settings. :dd

{Restart file used different newton bond setting, using restart file value} :dt

The restart file value will override the setting in the input script. :dd

{Restart file used different newton pair setting, using input script value} :dt

The input script value will override the setting in the restart file. :dd

{Restart file version does not match LAMMPS version} :dt

This may cause problems when reading the restart file. :dd

{Restrain problem: %d %ld %d %d %d %d} :dt

UNDOCUMENTED :dd

{Running PRD with only one replica} :dt

This is allowed, but you will get no parallel speed-up. :dd

{SRD bin shifting turned on due to small lamda} :dt

This is done to try to preserve accuracy. :dd

{Shake determinant < 0.0} :dt

The determinant of the quadratic equation being solved for a single
cluster specified by the fix shake command is numerically suspect.  LAMMPS
will set it to 0.0 and continue. :dd

{Should not allow rigid bodies to bounce off relecting walls} :dt

LAMMPS allows this, but their dynamics are not computed correctly. :dd

{System is not charge neutral, net charge = %g} :dt

The total charge on all atoms on the system is not 0.0, which
is not valid for Ewald or PPPM. :dd

{Table inner cutoff >= outer cutoff} :dt

You specified an inner cutoff for a Coulombic table that is longer
than the global cutoff.  Probably not what you wanted. :dd

{Temperature for MSST is not for group all} :dt

User-assigned temperature to MSST fix does not compute temperature for
all atoms.  Since MSST computes a global pressure, the kinetic energy
contribution from the temperature is assumed to also be for all atoms.
Thus the pressure used by MSST could be inaccurate. :dd

{Temperature for NPT is not for group all} :dt

User-assigned temperature to NPT fix does not compute temperature for
all atoms.  Since NPT computes a global pressure, the kinetic energy
contribution from the temperature is assumed to also be for all atoms.
Thus the pressure used by NPT could be inaccurate. :dd

{Temperature for fix modify is not for group all} :dt

The temperature compute is being used with a pressure calculation
which does operate on group all, so this may be inconsistent. :dd

{Temperature for thermo pressure is not for group all} :dt

User-assigned temperature to thermo via the thermo_modify command does
not compute temperature for all atoms.  Since thermo computes a global
pressure, the kinetic energy contribution from the temperature is
assumed to also be for all atoms.  Thus the pressure printed by thermo
could be inaccurate. :dd

{Too many common neighbors in CNA %d times} :dt

More than the maximum # of neighbors was found multiple times.  This
was unexpected. :dd

{Too many inner timesteps in fix ttm} :dt

Self-explanatory. :dd

{Too many neighbors in CNA for %d atoms} :dt

More than the maximum # of neighbors was found multiple times.  This
was unexpected. :dd

{Use special bonds = 0,1,1 with bond style fene} :dt

Most FENE models need this setting for the special_bonds command. :dd

{Use special bonds = 0,1,1 with bond style fene/expand} :dt

Most FENE models need this setting for the special_bonds command. :dd

{Using compute temp/deform with inconsistent fix deform remap option} :dt

Fix nvt/sllod assumes deforming atoms have a velocity profile provided
by "remap v" or "remap none" as a fix deform option. :dd

{Using compute temp/deform with no fix deform defined} :dt

This is probably an error, since it makes little sense to use
compute temp/deform in this case. :dd

{Using fix srd with box deformation but no SRD thermostat} :dt

UNDOCUMENTED :dd

{Using pair tail corrections with nonperiodic system} :dt

This is probably a bogus thing to do, since tail corrections are
computed by integrating the density of a periodic system out to
infinity. :dd

:dle
<|MERGE_RESOLUTION|>--- conflicted
+++ resolved
@@ -1343,6 +1343,10 @@
 
 UNDOCUMENTED :dd
 
+{Cannot use newton pair with eam pair style} :dt
+
+UNDOCUMENTED :dd
+
 {Cannot use newton pair with gayberne/gpu pair style} :dt
 
 UNDOCUMENTED :dd
@@ -1363,15 +1367,7 @@
 
 UNDOCUMENTED :dd
 
-<<<<<<< HEAD
-{Cannot use newton pair with GPU EAM pair style} :dt
-
-See the newton command to change the setting. :dd
-
-{Cannot use newton pair with GPU Gay-Berne pair style} :dt
-=======
 {Cannot use newton pair with lj/cut/coul/long/gpu pair style} :dt
->>>>>>> 9921d207
 
 UNDOCUMENTED :dd
 
