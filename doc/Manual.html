--- conflicted
+++ resolved
@@ -133,14 +133,9 @@
            <div itemprop="articleBody">
             
   <H1></H1><div class="section" id="lammps-documentation">
-<<<<<<< HEAD
 <h1>LAMMPS-ICMS Documentation<a class="headerlink" href="#lammps-documentation" title="Permalink to this headline">¶</a></h1>
-<h2>28 Mar20 2016 version<a class="headerlink" href="#mar20-2016-version" title="Permalink to this headline">¶</a></h2>
-=======
-<h1>LAMMPS Documentation<a class="headerlink" href="#lammps-documentation" title="Permalink to this headline">¶</a></h1>
 <div class="section" id="apr-2016-version">
 <h2>7 Apr 2016 version<a class="headerlink" href="#apr-2016-version" title="Permalink to this headline">¶</a></h2>
->>>>>>> e9085c47
 </div>
 <div class="section" id="version-info">
 <h2>Version info:<a class="headerlink" href="#version-info" title="Permalink to this headline">¶</a></h2>
