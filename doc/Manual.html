--- conflicted
+++ resolved
@@ -146,7 +146,6 @@
 version date is printed to the screen and logfile every time you run
 LAMMPS. It is also in the file src/version.h and in the LAMMPS
 directory name created when you unpack a tarball, and at the top of
-<<<<<<< HEAD
 the first page of the manual (this page).
 </P>
 
@@ -174,18 +173,6 @@
 it to be part of every patch. 
 
 <LI>There is also a <A HREF = "Developer.pdf">Developer.pdf</A> file in the doc
-=======
-the first page of the manual (this page).</p>
-<ul class="simple">
-<li>If you browse the HTML doc pages on the LAMMPS WWW site, they always
-describe the most current version of LAMMPS.</li>
-<li>If you browse the HTML doc pages included in your tarball, they
-describe the version you have.</li>
-<li>The <a class="reference external" href="Manual.pdf">PDF file</a> on the WWW site or in the tarball is updated
-about once per month.  This is because it is large, and we don&#8217;t want
-it to be part of every patch.</li>
-<li>There is also a <a class="reference external" href="Developer.pdf">Developer.pdf</a> file in the doc
->>>>>>> 98a68492
 directory, which describes the internal structure and algorithms of
 LAMMPS.</li>
 </ul>
