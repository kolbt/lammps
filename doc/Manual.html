--- conflicted
+++ resolved
@@ -1,39 +1,5 @@
-<<<<<<< HEAD
-<HTML>
-<!-- HTML_ONLY -->
-<HEAD>
-<TITLE>LAMMPS-ICMS Users Manual</TITLE>
-<META NAME="docnumber" CONTENT="20 Nov 2015 version">
-<META NAME="author" CONTENT="http://lammps.sandia.gov - Sandia National Laboratories">
-<META NAME="copyright" CONTENT="Copyright (2003) Sandia Corporation.  This software and manual is distributed under the GNU General Public License.">
-</HEAD>
-=======
->>>>>>> d24d85da
-
-
-<<<<<<< HEAD
-<!-- END_HTML_ONLY -->
-
-<CENTER><A HREF = "http://lammps.sandia.gov">LAMMPS WWW Site</A> - <A HREF = "Manual.html">LAMMPS-ICMS Documentation</A> - <A HREF = "Section_commands.html#comm">LAMMPS Commands</A> 
-</CENTER>
-
-
-
-
-
-
-<HR>
-
-<H1></H1>
-
-<CENTER><H3>LAMMPS-ICMS Documentation 
-</H3></CENTER>
-<CENTER><H4>20 Nov 2015 version 
-</H4></CENTER>
-<H4>Version info: 
-</H4>
-<P>The LAMMPS "version" is the date when it was released, such as 1 May
-=======
+
+
 <!DOCTYPE html>
 <!--[if IE 8]><html class="no-js lt-ie9" lang="en" > <![endif]-->
 <!--[if gt IE 8]><!--> <html class="no-js" lang="en" > <!--<![endif]-->
@@ -42,7 +8,7 @@
   
   <meta name="viewport" content="width=device-width, initial-scale=1.0">
   
-  <title>LAMMPS Documentation &mdash; LAMMPS 15 May 2015 version documentation</title>
+  <title>LAMMPS-ICMS Documentation &mdash; LAMMPS 7 Dec 2015 version documentation</title>
   
 
   
@@ -66,7 +32,7 @@
   
 
   
-    <link rel="top" title="LAMMPS 15 May 2015 version documentation" href="index.html"/>
+    <link rel="top" title="LAMMPS-ICMS 7 Dec 2015 version documentation" href="index.html"/>
         <link rel="next" title="1. Introduction" href="Section_intro.html"/> 
 
   
@@ -167,24 +133,22 @@
            <div itemprop="articleBody">
             
   <H1></H1><div class="section" id="lammps-documentation">
-<h1>LAMMPS Documentation<a class="headerlink" href="#lammps-documentation" title="Permalink to this headline">¶</a></h1>
+<h1>LAMMPS-ICMS Documentation<a class="headerlink" href="#lammps-documentation" title="Permalink to this headline">¶</a></h1>
 <div class="section" id="dec-2015-version">
 <h2>7 Dec 2015 version<a class="headerlink" href="#dec-2015-version" title="Permalink to this headline">¶</a></h2>
 </div>
 <div class="section" id="version-info">
 <h2>Version info:<a class="headerlink" href="#version-info" title="Permalink to this headline">¶</a></h2>
 <p>The LAMMPS &#8220;version&#8221; is the date when it was released, such as 1 May
->>>>>>> d24d85da
 2010. LAMMPS is updated continuously.  Whenever we fix a bug or add a
 feature, we release it immediately, and post a notice on <a class="reference external" href="http://lammps.sandia.gov/bug.html">this page of the WWW site</a>.  Each dated copy of LAMMPS contains all the
 features and bug-fixes up to and including that version date. The
 version date is printed to the screen and logfile every time you run
 LAMMPS. It is also in the file src/version.h and in the LAMMPS
 directory name created when you unpack a tarball, and at the top of
-<<<<<<< HEAD
-the first page of the manual (this page).
-</P>
-<P>LAMMPS-ICMS is an experimental variant of LAMMPS with additional
+the first page of the manual (this page).</p>
+
+<p>LAMMPS-ICMS is an experimental variant of LAMMPS with additional
 features made available for testing before they will be submitted
 for inclusion into the official LAMMPS tree. The source code is 
 based on the official LAMMPS svn repository mirror at the Institute
@@ -195,32 +159,18 @@
 e.g. in case of the rewrite of the multi-threading support, the
 development will be halted except for important bugfixes until
 all features of LAMMPS-ICMS fully compatible with the upstream
-version or replaced by alternate implementations.</P>
-<UL><LI>If you browse the HTML doc pages on the LAMMPS WWW site, they always
-describe the most current version of upstream LAMMPS, but may be
-missing some new features in LAMMPS-ICMS.
-
-<LI>If you browse the HTML doc pages included in your tarball, they
-describe the version you have, however, not all new features in
-LAMMPS-ICMS are documented immediately. 
-
-<LI>The <A HREF = "Manual.pdf">PDF file</A> on the WWW site or in the tarball is updated
-about once per month.  This is because it is large, and we don't want
-it to be part of every patch. 
-
-<LI>There is also a <A HREF = "Developer.pdf">Developer.pdf</A> file in the doc
-=======
-the first page of the manual (this page).</p>
+version or replaced by alternate implementations.</p>
+
 <ul class="simple">
 <li>If you browse the HTML doc pages on the LAMMPS WWW site, they always
 describe the most current version of LAMMPS.</li>
 <li>If you browse the HTML doc pages included in your tarball, they
-describe the version you have.</li>
+describe the version you have, however, not all new features in
+LAMMPS-ICMS are documented immediately.</li>
 <li>The <a class="reference external" href="Manual.pdf">PDF file</a> on the WWW site or in the tarball is updated
 about once per month.  This is because it is large, and we don&#8217;t want
 it to be part of every patch.</li>
 <li>There is also a <a class="reference external" href="Developer.pdf">Developer.pdf</a> file in the doc
->>>>>>> d24d85da
 directory, which describes the internal structure and algorithms of
 LAMMPS.</li>
 </ul>
