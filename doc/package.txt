"LAMMPS WWW Site"_lws - "LAMMPS Documentation"_ld - "LAMMPS Commands"_lc :c

:link(lws,http://lammps.sandia.gov)
:link(ld,Manual.html)
:link(lc,Section_commands.html#comm)

:line

package command :h3

[Syntax:]

package style args :pre

style = {cuda} or {gpu} or {intel} or {kokkos} or {omp} :ulb,l
args = arguments specific to the style :l
  {cuda} args = keyword value ...
    one or more keyword/value pairs may be appended
    keywords = {gpu/node} or {gpu/node/special} or {timing} or {test} or {override/bpa}
      {gpu/node} value = N
        N = number of GPUs to be used per node
      {gpu/node/special} values = N gpu1 .. gpuN
        N = number of GPUs to be used per node
        gpu1 .. gpuN = N IDs of the GPUs to use
      {timing} values = none
      {test} values = id
        id = atom-ID of a test particle
      {override/bpa} values = flag
        flag = 0 for TpA algorithm, 1 for BpA algorithm 
  {gpu} args = mode first last split keyword value ...
    mode = force or force/neigh
    first = ID of first GPU to be used on each node
    last = ID of last GPU to be used on each node
    split = fraction of particles assigned to the GPU
    zero or more keyword/value pairs may be appended
    keywords = {threads_per_atom} or {cellsize} or {device}
      {threads_per_atom} value = Nthreads
        Nthreads = # of GPU threads used per atom
      {cellsize} value = dist
        dist = length (distance units) in each dimension for neighbor bins
      {device} value = device_type
<<<<<<< HEAD
        device_type = {kepler} or {fermi} or {cypress} or {phi} or {intel} or {generic}
=======
        device_type = {kepler} or {fermi} or {cypress} or {generic}
  {intel} args = Nthreads precision keyword value ...
    Nthreads = # of OpenMP threads to associate with each MPI process on host
    precision = {single} or {mixed} or {double}
    keywords = {balance} or {offload_cards} or {offload_ghost} or {offload_tpc} or {offload_threads}
     {balance} value = split
       split = fraction of work to offload to coprocessor, -1 for dynamic
     {offload_cards} value = ncops
       ncops = number of coprocessors to use on each node
     {offload_ghost} value = offload_type
       offload_type = 1 to include ghost atoms for offload, 0 for local only
     {offload_tpc} value = tpc
       tpc = number of threads to use on each core of coprocessor
     {offload_threads} value = tptask
       tptask = max number of threads to use on coprocessor for each MPI task
>>>>>>> 6a587c11
  {kokkos} args = keyword value ...
    one or more keyword/value pairs may be appended
    keywords = {neigh} or {comm/exchange} or {comm/forward}
      {neigh} value = {full} or {half/thread} or {half} or {n2} or {full/cluster}
      {comm/exchange} value = {no} or {host} or {device}
      {comm/forward} value = {no} or {host} or {device}
  {omp} args = Nthreads mode
    Nthreads = # of OpenMP threads to associate with each MPI process
    mode = force or force/neigh (optional) :pre
:ule

[Examples:]

package gpu force 0 0 1.0
package gpu force 0 0 0.75
package gpu force/neigh 0 0 1.0
package gpu force/neigh 0 1 -1.0
package cuda gpu/node/special 2 0 2
package cuda test 3948
package kokkos neigh half/thread comm/forward device
package omp * force/neigh
package omp 4 force
package intel * mixed balance -1 :pre

[Description:]

This command invokes package-specific settings.  Currently the
following packages use it: USER-CUDA, GPU, USER-INTEL, KOKKOS, and
USER-OMP.

To use the accelerated GPU and USER-OMP styles, the use of the package
command is required.  However, as described in the "Defaults" section
below, if you use the "-sf gpu" or "-sf omp" "command-line
options"_Section_start.html#start_7 to enable use of these styles,
then default package settings are enabled.  In that case you only need
to use the package command if you want to change the defaults.

To use the accelerated USER-CUDA and KOKKOS styles, the package
command is not required as defaults are assigned internally.  You only
need to use the package command if you want to change the defaults.

See "Section_accelerate"_Section_accelerate.html of the manual for
more details about using these various packages for accelerating
LAMMPS calculations.

:line

The {cuda} style invokes options associated with the use of the
USER-CUDA package.  

The {gpu/node} keyword specifies the number {N} of GPUs to be used on
each node.  An MPI process with rank {K} will use the GPU (K mod N).
This implies that processes should be assigned with successive ranks
on each node, which is the default with most (or even all) MPI
implementations. The default value for {N} is 2.

The {gpu/node/special} keyword also specifies the number (N) of GPUs
to be used on each node, but allows more control over their
specification.  An MPI process with rank {K} will use the GPU {gpuI}
with l = (K mod N) + 1. This implies that processes should be assigned
with successive ranks on each node, which is the default with most (or
even all) MPI implementations.  For example if you have three GPUs on
a machine, one of which is used for the X-Server (the GPU with the ID
1) while the others (with IDs 0 and 2) are used for computations you
would specify:

package cuda gpu/node/special 2 0 2 :pre

A main purpose of the {gpu/node/special} optoin is to allow two (or
more) simulations to be run on one workstation.  In that case one
would set the first simulation to use GPU 0 and the second to use GPU
1. This is not necessary though, if the GPUs are in what is called
{compute exclusive} mode.  Using that setting, every process will get
its own GPU automatically.  This {compute exclusive} mode can be set
as root using the {nvidia-smi} tool which is part of the CUDA
installation.

Note that if the {gpu/node/special} keyword is not used, the USER-CUDA
package sorts existing GPUs on each node according to their number of
multiprocessors.  This way, compute GPUs will be priorized over
X-Server GPUs.
 
Use of the {timing} keyword will output detailed timing information
for various subroutines.

The {test} keyword will output info for the the specified atom at
several points during each time step.  This is mainly usefull for
debugging purposes.  Note that the simulation will be severly slowed
down if this option is used.

The {override/bpa} keyword can be used to specify which mode is used
for pair-force evaluation.  TpA = one thread per atom; BpA = one block
per atom.  If this keyword is not used, a short test at the begin of
each run will determine which method is more effective (the result of
this test is part of the LAMMPS output).  Therefore it is usually not
necessary to use this keyword.

:line

The {gpu} style invokes options associated with the use of the GPU
package. 

The {mode} setting specifies where neighbor list calculations will be
performed.  If {mode} is force, neighbor list calculation is performed
on the CPU. If {mode} is force/neigh, neighbor list calculation is
performed on the GPU. GPU neighbor list calculation currently cannot
be used with a triclinic box. GPU neighbor list calculation currently
cannot be used with "hybrid"_pair_hybrid.html pair styles.  GPU
neighbor lists are not compatible with styles that are not
GPU-enabled.  When a non-GPU enabled style requires a neighbor list,
it will also be built using CPU routines. In these cases, it will
typically be more efficient to only use CPU neighbor list builds.

The {first} and {last} settings specify the GPUs that will be used for
simulation.  On each node, the GPU IDs in the inclusive range from
{first} to {last} will be used.

The {split} setting can be used for load balancing force calculation
work between CPU and GPU cores in GPU-enabled pair styles. If 0 <
{split} < 1.0, a fixed fraction of particles is offloaded to the GPU
while force calculation for the other particles occurs simulataneously
on the CPU. If {split}<0, the optimal fraction (based on CPU and GPU
timings) is calculated every 25 timesteps. If {split} = 1.0, all force
calculations for GPU accelerated pair styles are performed on the
GPU. In this case, "hybrid"_pair_hybrid.html, "bond"_bond_style.html,
"angle"_angle_style.html, "dihedral"_dihedral_style.html,
"improper"_improper_style.html, and "long-range"_kspace_style.html
calculations can be performed on the CPU while the GPU is performing
force calculations for the GPU-enabled pair style.  If all CPU force
computations complete before the GPU, LAMMPS will block until the GPU
has finished before continuing the timestep.

As an example, if you have two GPUs per node and 8 CPU cores per node,
and would like to run on 4 nodes (32 cores) with dynamic balancing of
force calculation across CPU and GPU cores, you could specify

package gpu force/neigh 0 1 -1 :pre

In this case, all CPU cores and GPU devices on the nodes would be
utilized.  Each GPU device would be shared by 4 CPU cores. The CPU
cores would perform force calculations for some fraction of the
particles at the same time the GPUs performed force calculation for
the other particles.

The {threads_per_atom} keyword allows control of the number of GPU
threads used per-atom to perform the short range force calculation.
By default, the value will be chosen based on the pair style, however,
the value can be set with this keyword to fine-tune performance.  For
large cutoffs or with a small number of particles per GPU, increasing
the value can improve performance. The number of threads per atom must
be a power of 2 and currently cannot be greater than 32.

The {cellsize} keyword can be used to control the size of the cells used
for binning atoms in neighbor list calculations. Setting this value is 
normally not needed; the optimal value is close to the default 
(equal to the cutoff distance for the short range interactions 
plus the neighbor skin). GPUs can perform efficiently with much larger cutoffs 
than CPUs and this can be used to reduce the time required for long-range 
calculations or in some cases to eliminate them with models such as 
"coul/wolf"_pair_coul.html or "coul/dsf"_pair_coul.html. For very large cutoffs,
it can be more efficient to use smaller values for cellsize in parallel
simulations. For example, with a cutoff of 20*sigma and a neighbor skin of
sigma, a cellsize of 5.25*sigma can be efficient for parallel simulations.

The {device} keyword can be used to tune parameters to optimize for a specific
accelerator when using OpenCL. For CUDA, the {device} keyword is ignored.
Currently, the device type is limited to NVIDIA Kepler, NVIDIA Fermi, 
AMD Cypress, Intel CPU, Intel Phi, or a generic device. More devices will be 
added soon. The default device type can be specified when building LAMMPS with
the GPU library.

:line

The {intel} style invokes options associated with the use of the
USER-INTEL package.

The {Nthreads} argument allows to one explicitly set the number of
OpenMP threads to be allocated for each MPI process, An {Nthreads}
value of '*' instructs LAMMPS to use whatever is the default for the
given OpenMP environment. This is usually determined via the
OMP_NUM_THREADS environment variable or the compiler runtime.

The {precision} argument determines the precision mode to use and can
take values of {single} (intel styles use single precision for all
calculations), {mixed} (intel styles use double precision for
accumulation and storage of forces, torques, energies, and virial
terms and single precision for everything else), or {double} (intel
styles use double precision for all calculations).

Additional keyword-value pairs are available that are used to
determine how work is offloaded to an Intel coprocessor. If LAMMPS is
built without offload support, these values are ignored. The
additional settings are as follows:

The {balance} setting is used to set the fraction of work offloaded to
the coprocessor for an intel style (in the inclusive range 0.0 to
1.0). While this fraction of work is running on the coprocessor, other
calculations will run on the host, including neighbor and pair
calculations that are not offloaded, angle, bond, dihedral, kspace,
and some MPI communications. If the balance is set to -1, the fraction
of work is dynamically adjusted automatically throughout the run. This
can typically give performance within 5 to 10 percent of the optimal
fixed fraction.

The {offload_cards} setting determines the number of coprocessors to
use on each node.

Additional options for fine tuning performance with offload are as
follows:

The {offload_ghost} setting determines whether or not ghost atoms,
atoms at the borders between MPI tasks, are offloaded for neighbor and
force calculations. When set to "0", ghost atoms are not offloaded.
This option can reduce the amount of data transfer with the
coprocessor and also can overlap MPI communication of forces with
computation on the coprocessor when the "newton pair"_newton.html
setting is "on".  When set to "1", ghost atoms are offloaded. In some
cases this can provide better performance, especially if the offload
fraction is high.

The {offload_tpc} option sets the maximum number of threads that will
run on each core of the coprocessor.

The {offload_threads} option sets the maximum number of threads that
will be used on the coprocessor for each MPI task. This, along with
the {offload_tpc} setting, are the only methods for changing the
number of threads on the coprocessor. The OMP_NUM_THREADS keyword and
{Nthreads} options are only used for threads on the host.

:line

The {kokkos} style invokes options associated with the use of the
KOKKOS package.

The {neigh} keyword determines what kinds of neighbor lists are built.
A value of {half} uses half-neighbor lists, the same as used by most
pair styles in LAMMPS.  A value of {half/thread} uses a threadsafe
variant of the half-neighbor list.  It should be used instead of
{half} when running with threads on a CPU.  A value of {full} uses a
full-neighborlist, i.e. f_ij and f_ji are both calculated.  This
performs twice as much computation as the {half} option, however that
can be a win because it is threadsafe and doesn't require atomic
operations.  A value of {full/cluster} is an experimental neighbor
style, where particles interact with all particles within a small
cluster, if at least one of the clusters particles is within the
neighbor cutoff range.  This potentially allows for better
vectorization on architectures such as the Intel Phi.  If also reduces
the size of the neighbor list by roughly a factor of the cluster size,
thus reducing the total memory footprint considerably.

The {comm/exchange} and {comm/forward} keywords determine whether the
host or device performs the packing and unpacking of data when
communicating information between processors.  "Exchange"
communication happens only on timesteps that neighbor lists are
rebuilt.  The data is only for atoms that migrate to new processors.
"Forward" communication happens every timestep.  The data is for atom
coordinates and any other atom properties that needs to be updated for
ghost atoms owned by each processor.

The value options for these keywords are {no} or {host} or {device}.
A value of {no} means to use the standard non-KOKKOS method of
packing/unpacking data for the communication.  A value of {host} means
to use the host, typically a multi-core CPU, and perform the
packing/unpacking in parallel with threads.  A value of {device} means
to use the device, typically a GPU, to perform the packing/unpacking
operation.

The optimal choice for these keywords depends on the input script and
the hardware used.  The {no} value is useful for verifying that Kokkos
code is working correctly.  It may also be the fastest choice when
using Kokkos styles in MPI-only mode (i.e. with a thread count of 1).
When running on CPUs or Xeon Phi, the {host} and {device} values work
identically.  When using GPUs, the {device} value will typically be
optimal if all of your styles used in your input script are supported
by the KOKKOS package.  In this case data can stay on the GPU for many
timesteps without being moved between the host and GPU, if you use the
{device} value.  This requires that your MPI is able to access GPU
memory directly.  Currently that is true for OpenMPI 1.8 (or later
versions), Mvapich2 1.9 (or later), and CrayMPI.  If your script uses
styles (e.g. fixes) which are not yet supported by the KOKKOS package,
then data has to be move between the host and device anyway, so it is
typically faster to let the host handle communication, by using the
{host} value.  Using {host} instead of {no} will enable use of
multiple threads to pack/unpack communicated data.

:line

The {omp} style invokes options associated with the use of the
USER-OMP package.

The first argument allows to explicitly set the number of OpenMP
threads to be allocated for each MPI process.  For example, if your
system has nodes with dual quad-core processors, it has a total of 8
cores per node.  You could run MPI on 2 cores on each node (e.g. using
options for the mpirun command), and set the {Nthreads} setting to 4.
This would effectively use all 8 cores on each node.  Since each MPI
process would spawn 4 threads (one of which runs as part of the MPI
process itself).

For performance reasons, you should not set {Nthreads} to more threads
than there are physical cores (per MPI task), but LAMMPS cannot check
for this.

An {Nthreads} value of '*' instructs LAMMPS to use whatever is the
default for the given OpenMP environment. This is usually determined
via the {OMP_NUM_THREADS} environment variable or the compiler
runtime.  Please note that in most cases the default for OpenMP
capable compilers is to use one thread for each available CPU core
when {OMP_NUM_THREADS} is not set, which can lead to extremely bad
performance.

Which combination of threads and MPI tasks gives the best performance
is difficult to predict and can depend on many components of your input.
Not all features of LAMMPS support OpenMP and the parallel efficiency
can be very different, too.

The {mode} setting specifies where neighbor list calculations will be
multi-threaded as well.  If {mode} is force, neighbor list calculation
is performed in serial. If {mode} is force/neigh, a multi-threaded
neighbor list build is used. Using the force/neigh setting is almost
always faster and should produce idential neighbor lists at the
expense of using some more memory (neighbor list pages are always
allocated for all threads at the same time and each thread works on
its own pages).

:line

[Restrictions:]

This command cannot be used after the simulation box is defined by a
"read_data"_read_data.html or "create_box"_create_box.html command.

The cuda style of this command can only be invoked if LAMMPS was built
with the USER-CUDA package.  See the "Making
LAMMPS"_Section_start.html#start_3 section for more info.

The gpu style of this command can only be invoked if LAMMPS was built
with the GPU package.  See the "Making
LAMMPS"_Section_start.html#start_3 section for more info.

The kk style of this command can only be invoked if LAMMPS was built
with the KOKKOS package.  See the "Making
LAMMPS"_Section_start.html#start_3 section for more info.

The omp style of this command can only be invoked if LAMMPS was built
with the USER-OMP package.  See the "Making
LAMMPS"_Section_start.html#start_3 section for more info.

[Related commands:]

"suffix"_suffix.html

[Default:]

The default settings for the USER-CUDA package are "package cuda gpu
2".  This is the case whether the "-sf cuda" "command-line
switch"_Section_start.html#start_7 is used or not.

If the "-sf gpu" "command-line switch"_Section_start.html#start_7 is
used then it is as if the command "package gpu force/neigh 0 0 1" were
invoked, to specify default settings for the GPU package.  If the
command-line switch is not used, then no defaults are set, and you
must specify the appropriate package command in your input script.

The default settings for the USER-INTEL package are "package intel *
mixed balance -1 offload_cards 1 offload_tpc 4 offload_threads 240".
The {offload_ghost} default setting is determined by the intel style
being used.  The value used is output to the screen in the offload
report at the end of each run.

The default settings for the KOKKOS package are "package kk neigh full 
comm/exchange host comm/forward host".  This is the case whether the
"-sf kk" "command-line switch"_Section_start.html#start_7 is used or
not.

If the "-sf omp" "command-line switch"_Section_start.html#start_7 is
used then it is as if the command "package omp *" were invoked, to
specify default settings for the USER-OMP package.  If the
command-line switch is not used, then no defaults are set, and you
must specify the appropriate package command in your input script.
<|MERGE_RESOLUTION|>--- conflicted
+++ resolved
@@ -39,10 +39,7 @@
       {cellsize} value = dist
         dist = length (distance units) in each dimension for neighbor bins
       {device} value = device_type
-<<<<<<< HEAD
         device_type = {kepler} or {fermi} or {cypress} or {phi} or {intel} or {generic}
-=======
-        device_type = {kepler} or {fermi} or {cypress} or {generic}
   {intel} args = Nthreads precision keyword value ...
     Nthreads = # of OpenMP threads to associate with each MPI process on host
     precision = {single} or {mixed} or {double}
@@ -57,7 +54,6 @@
        tpc = number of threads to use on each core of coprocessor
      {offload_threads} value = tptask
        tptask = max number of threads to use on coprocessor for each MPI task
->>>>>>> 6a587c11
   {kokkos} args = keyword value ...
     one or more keyword/value pairs may be appended
     keywords = {neigh} or {comm/exchange} or {comm/forward}
