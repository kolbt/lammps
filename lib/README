--- conflicted
+++ resolved
@@ -13,24 +13,19 @@
                 from Reese Jones, Jeremy Templeton, Jon Zimmerman (Sandia)
 awpmd         antisymmetrized wave packet molecular dynamics, AWPMD package
                 from Ilya Valuev (JIHT RAS)
-colvars       collective variable module (Metadynamics, ABF and more)
+colvars	      collective variable module (Metadynamics, ABF and more)
                 from Giacomo Fiorin and Jerome Henin (ICMS, Temple U)
-cuda          NVIDIA GPU routines, USER-CUDA package
+cuda	      NVIDIA GPU routines, USER-CUDA package
                 from Christian Trott (U Tech Ilmenau)
-gpu           general GPU routines, GPU package
-                from Mike Brown (ORNL)
-linalg        subset of BLAS and LAPACK routines needed by the USER-ATC
-                and USER-AWPMD packages from Axel Kohlmeyer (Temple U)
-meam          modified embedded atom method (MEAM) potential, MEAM package
+gpu	      general GPU routines, GPU package
+	        from Mike Brown (ORNL)
+linalg        set of BLAS and LAPACK routines needed by USER-ATC package
+	        from Axel Kohlmeyer (Temple U)
+poems	      POEMS rigid-body integration package, POEMS package
+                from Rudranarayan Mukherjee (RPI)
+meam	      modified embedded atom method (MEAM) potential, MEAM package
                 from Greg Wagner (Sandia)
-<<<<<<< HEAD
-poems         POEMS rigid-body integration package, POEMS package
-                from Rudranarayan Mukherjee (RPI)
-qmmm          Library and wrapper to link LAMMPS and Quantum Espresso
-                into an executable for hybrid QM/MM simulations.
-=======
 qmmm	      quantum mechanics/molecular mechanics coupling interface
                 from Axel Kohlmeyer (Temple U)
->>>>>>> b3fdf339
 reax          ReaxFF potential, REAX package
-                from Adri van Duin (Penn State) and Aidan Thompson (Sandia)+	        from Adri van Duin (Penn State) and Aidan Thompson (Sandia)