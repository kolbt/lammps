--- conflicted
+++ resolved
@@ -4,12 +4,8 @@
 
 instructions = """
 Syntax: python install.py [-h] [pydir]
-<<<<<<< HEAD
-        pydir = target dir for lammps.py and liblammps.so, default = Python site-packages dir
-=======
         pydir = target dir for lammps.py and liblammps.so
                 default = Python site-packages dir
->>>>>>> 8db4d807
 """
 
 import sys,os,commands
