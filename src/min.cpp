/* ----------------------------------------------------------------------
   LAMMPS - Large-scale Atomic/Molecular Massively Parallel Simulator
   http://lammps.sandia.gov, Sandia National Laboratories
   Steve Plimpton, sjplimp@sandia.gov

   Copyright (2003) Sandia Corporation.  Under the terms of Contract
   DE-AC04-94AL85000 with Sandia Corporation, the U.S. Government retains
   certain rights in this software.  This software is distributed under 
   the GNU General Public License.

   See the README file in the top-level LAMMPS directory.
------------------------------------------------------------------------- */

/* ----------------------------------------------------------------------
   Contributing author: Aidan Thompson (SNL)
                        improved CG and backtrack ls, added quadratic ls
   Sources: Numerical Recipes frprmn routine
            "Conjugate Gradient Method Without the Agonizing Pain" by
            JR Shewchuk, http://www-2.cs.cmu.edu/~jrs/jrspapers.html#cg
------------------------------------------------------------------------- */

#include "lmptype.h"
#include "math.h"
#include "stdlib.h"
#include "string.h"
#include "min.h"
#include "atom.h"
#include "domain.h"
#include "comm.h"
#include "update.h"
#include "modify.h"
#include "fix_minimize.h"
#include "compute.h"
#include "neighbor.h"
#include "force.h"
#include "pair.h"
#include "bond.h"
#include "angle.h"
#include "dihedral.h"
#include "improper.h"
#include "kspace.h"
#include "output.h"
#include "thermo.h"
#include "timer.h"
#include "memory.h"
#include "error.h"

using namespace LAMMPS_NS;

/* ---------------------------------------------------------------------- */

Min::Min(LAMMPS *lmp) : Pointers(lmp)
{
  dmax = 0.1;
  searchflag = 0;
  linestyle = 0;

  elist_global = elist_atom = NULL;
  vlist_global = vlist_atom = NULL;

  nextra_global = 0;
  fextra = NULL;

  nextra_atom = 0;
  xextra_atom = fextra_atom = NULL;
  extra_peratom = extra_nlen = NULL;
  extra_max = NULL;
  requestor = NULL;

  external_force_clear = 0;
}

/* ---------------------------------------------------------------------- */

Min::~Min()
{
  delete [] elist_global;
  delete [] elist_atom;
  delete [] vlist_global;
  delete [] vlist_atom;

  delete [] fextra;

  memory->sfree(xextra_atom);
  memory->sfree(fextra_atom);
  memory->destroy(extra_peratom);
  memory->destroy(extra_nlen);
  memory->destroy(extra_max);
  memory->sfree(requestor);
}

/* ---------------------------------------------------------------------- */

void Min::init()
{
  // create fix needed for storing atom-based quantities
  // will delete it at end of run

  char **fixarg = new char*[3];
  fixarg[0] = (char *) "MINIMIZE";
  fixarg[1] = (char *) "all";
  fixarg[2] = (char *) "MINIMIZE";
  modify->add_fix(3,fixarg);
  delete [] fixarg;
  fix_minimize = (FixMinimize *) modify->fix[modify->nfix-1];

  // clear out extra global and per-atom dof
  // will receive requests for new per-atom dof during pair init()
  // can then add vectors to fix_minimize in setup()

  nextra_global = 0;
  delete [] fextra;
  fextra = NULL;

  nextra_atom = 0;
  memory->sfree(xextra_atom);
  memory->sfree(fextra_atom);
  memory->destroy(extra_peratom);
  memory->destroy(extra_nlen);
  memory->destroy(extra_max);
  memory->sfree(requestor);
  xextra_atom = fextra_atom = NULL;
  extra_peratom = extra_nlen = NULL;
  extra_max = NULL;
  requestor = NULL;

  // virial_style:
  // 1 if computed explicitly by pair->compute via sum over pair interactions
  // 2 if computed implicitly by pair->virial_compute via sum over ghost atoms

  if (force->newton_pair) virial_style = 2;
  else virial_style = 1;

  // setup lists of computes for global and per-atom PE and pressure

  ev_setup();

  // detect if fix omp is present for clearing force arrays

  int ifix = modify->find_fix("package_omp");
  if (ifix >= 0) external_force_clear = 1;

  // set flags for what arrays to clear in force_clear()
  // need to clear additionals arrays if they exist

  torqueflag = 0;
  if (atom->torque_flag) torqueflag = 1;
  erforceflag = 0;
  if (atom->erforce_flag) erforceflag = 1;
  e_flag = 0;
  if (atom->e_flag) e_flag = 1;
  rho_flag = 0;
  if (atom->rho_flag) rho_flag = 1;

  // orthogonal vs triclinic simulation box

  triclinic = domain->triclinic;

  // reset reneighboring criteria if necessary

  neigh_every = neighbor->every;
  neigh_delay = neighbor->delay;
  neigh_dist_check = neighbor->dist_check;
  
  if (neigh_every != 1 || neigh_delay != 0 || neigh_dist_check != 1) {
    if (comm->me == 0) 
      error->warning(FLERR,
		     "Resetting reneighboring criteria during minimization");
  }

  neighbor->every = 1;
  neighbor->delay = 0;
  neighbor->dist_check = 1;

  niter = neval = 0;

  // style-specific initialization

  init_style();
}

/* ----------------------------------------------------------------------
   setup before run
------------------------------------------------------------------------- */

void Min::setup()
{
  if (comm->me == 0 && screen) fprintf(screen,"Setting up minimization ...\n");

  // setup extra global dof due to fixes
  // cannot be done in init() b/c update init() is before modify init()

  nextra_global = modify->min_dof();
  if (nextra_global) fextra = new double[nextra_global];

  // compute for potential energy

  int id = modify->find_compute("thermo_pe");
  if (id < 0) error->all(FLERR,"Minimization could not find thermo_pe compute");
  pe_compute = modify->compute[id];

  // style-specific setup does two tasks
  // setup extra global dof vectors
  // setup extra per-atom dof vectors due to requests from Pair classes
  // cannot be done in init() b/c update init() is before modify/pair init()

  setup_style();

  // ndoftotal = total dof for entire minimization problem
  // dof for atoms, extra per-atom, extra global

  bigint ndofme = 3*atom->nlocal;
  for (int m = 0; m < nextra_atom; m++)
    ndofme += extra_peratom[m]*atom->nlocal;
  MPI_Allreduce(&ndofme,&ndoftotal,1,MPI_LMP_BIGINT,MPI_SUM,world);
  ndoftotal += nextra_global;

  // setup domain, communication and neighboring
  // acquire ghosts
  // build neighbor lists

  atom->setup();
  if (triclinic) domain->x2lamda(atom->nlocal);
  domain->pbc();
  domain->reset_box();
  comm->setup();
  if (neighbor->style) neighbor->setup_bins();
  comm->exchange();
  if (atom->sortfreq > 0) atom->sort();
  comm->borders();
  if (triclinic) domain->lamda2x(atom->nlocal+atom->nghost);
  neighbor->build();
  neighbor->ncalls = 0;

  // remove these restriction eventually

  if (nextra_global && searchflag == 0)
    error->all(FLERR,
	       "Cannot use a damped dynamics min style with fix box/relax");
  if (nextra_atom && searchflag == 0)
    error->all(FLERR,
	       "Cannot use a damped dynamics min style with per-atom DOF");

  // atoms may have migrated in comm->exchange()

  reset_vectors();

  // compute all forces

  ev_set(update->ntimestep);
  force_clear();
  modify->setup_pre_force(vflag);

  if (force->pair) force->pair->compute(eflag,vflag);

  if (atom->molecular) {
    if (force->bond) force->bond->compute(eflag,vflag);
    if (force->angle) force->angle->compute(eflag,vflag);
    if (force->dihedral) force->dihedral->compute(eflag,vflag);
    if (force->improper) force->improper->compute(eflag,vflag);
  }

  if (force->kspace) {
    force->kspace->setup();
    force->kspace->compute(eflag,vflag);
  }

  if (force->newton) comm->reverse_comm();

  // update per-atom minimization variables stored by pair styles

  if (nextra_atom)
    for (int m = 0; m < nextra_atom; m++)
      requestor[m]->min_xf_get(m);

  modify->setup(vflag);
  output->setup(1);

  // stats for Finish to print

  ecurrent = pe_compute->compute_scalar();
  if (nextra_global) ecurrent += modify->min_energy(fextra);
  if (output->thermo->normflag) ecurrent /= atom->natoms;
	
  einitial = ecurrent;
  fnorm2_init = sqrt(fnorm_sqr());
  fnorminf_init = fnorm_inf();
}

/* ----------------------------------------------------------------------
   setup without output or one-time post-init setup
   flag = 0 = just force calculation
   flag = 1 = reneighbor and force calculation
------------------------------------------------------------------------- */

void Min::setup_minimal(int flag)
{
  // setup domain, communication and neighboring
  // acquire ghosts
  // build neighbor lists

  if (flag) {
    if (triclinic) domain->x2lamda(atom->nlocal);
    domain->pbc();
    domain->reset_box();
    comm->setup();
    if (neighbor->style) neighbor->setup_bins();
    comm->exchange();
    comm->borders();
    if (triclinic) domain->lamda2x(atom->nlocal+atom->nghost);
    neighbor->build();
    neighbor->ncalls = 0;
  }

  // atoms may have migrated in comm->exchange()

  reset_vectors();

  // compute all forces

  ev_set(update->ntimestep);
  force_clear();
  modify->setup_pre_force(vflag);

  if (force->pair) force->pair->compute(eflag,vflag);

  if (atom->molecular) {
    if (force->bond) force->bond->compute(eflag,vflag);
    if (force->angle) force->angle->compute(eflag,vflag);
    if (force->dihedral) force->dihedral->compute(eflag,vflag);
    if (force->improper) force->improper->compute(eflag,vflag);
  }

  if (force->kspace) {
    force->kspace->setup();
    force->kspace->compute(eflag,vflag);
  }

  if (force->newton) comm->reverse_comm();

  // update per-atom minimization variables stored by pair styles

  if (nextra_atom)
    for (int m = 0; m < nextra_atom; m++)
      requestor[m]->min_xf_get(m);

  modify->setup(vflag);

  // stats for Finish to print

  ecurrent = pe_compute->compute_scalar();
  if (nextra_global) ecurrent += modify->min_energy(fextra);
  if (output->thermo->normflag) ecurrent /= atom->natoms;
	
  einitial = ecurrent;
  fnorm2_init = sqrt(fnorm_sqr());
  fnorminf_init = fnorm_inf();
}

/* ----------------------------------------------------------------------
   perform minimization, calling iterate() for N steps
------------------------------------------------------------------------- */

void Min::run(int n)
{
  // minimizer iterations

  stop_condition = iterate(n);
  stopstr = stopstrings(stop_condition);

  // if early exit from iterate loop:
  // set update->nsteps to niter for Finish stats to print
  // set output->next values to this timestep
  // call energy_force() to insure vflag is set when forces computed
  // output->write does final output for thermo, dump, restart files
  // add ntimestep to all computes that store invocation times
  //   since are hardwiring call to thermo/dumps and computes may not be ready

  if (stop_condition) {
    update->nsteps = niter;

    if (update->restrict_output == 0) {
      for (int idump = 0; idump < output->ndump; idump++)
	output->next_dump[idump] = update->ntimestep;
      output->next_dump_any = update->ntimestep;
      if (output->restart_every) output->next_restart = update->ntimestep;
    }
    output->next_thermo = update->ntimestep;

    modify->addstep_compute_all(update->ntimestep);
    ecurrent = energy_force(0);
    output->write(update->ntimestep);
  }
}

/* ---------------------------------------------------------------------- */

void Min::cleanup()
{
  // stats for Finish to print
	
  efinal = ecurrent;
  fnorm2_final = sqrt(fnorm_sqr());
  fnorminf_final = fnorm_inf();

  // reset reneighboring criteria

  neighbor->every = neigh_every;
  neighbor->delay = neigh_delay;
  neighbor->dist_check = neigh_dist_check;

  // delete fix at end of run, so its atom arrays won't persist

  modify->delete_fix("MINIMIZE");
}

/* ----------------------------------------------------------------------
   evaluate potential energy and forces
   may migrate atoms due to reneighboring
   return new energy, which should include nextra_global dof
   return negative gradient stored in atom->f
   return negative gradient for nextra_global dof in fextra
------------------------------------------------------------------------- */

double Min::energy_force(int resetflag)
{
  // check for reneighboring
  // always communicate since minimizer moved atoms

  int nflag = neighbor->decide();

  if (nflag == 0) {
    timer->stamp();
    comm->forward_comm();
    timer->stamp(Timer::COMM);
  } else {
    if (modify->n_min_pre_exchange) {
      timer->stamp();
      modify->min_pre_exchange();
      timer->stamp(Timer::MODIFY);
    }
    if (triclinic) domain->x2lamda(atom->nlocal);
    domain->pbc();
    if (domain->box_change) {
      domain->reset_box();
      comm->setup();
      if (neighbor->style) neighbor->setup_bins();
    }
    timer->stamp();
    comm->exchange();
    if (atom->sortfreq > 0 && 
	update->ntimestep >= atom->nextsort) atom->sort();
    comm->borders();
    if (triclinic) domain->lamda2x(atom->nlocal+atom->nghost);
    timer->stamp(Timer::COMM);
    neighbor->build();
    timer->stamp(Timer::NEIGHBOR);
  }

  ev_set(update->ntimestep);
  force_clear();

  timer->stamp();

  if (modify->n_min_pre_force) {
    modify->min_pre_force(vflag);
    timer->stamp(Timer::MODIFY);
  }

  if (force->pair) {
    force->pair->compute(eflag,vflag);
    timer->stamp(Timer::PAIR);
  }

  if (atom->molecular) {
    if (force->bond) force->bond->compute(eflag,vflag);
    if (force->angle) force->angle->compute(eflag,vflag);
    if (force->dihedral) force->dihedral->compute(eflag,vflag);
    if (force->improper) force->improper->compute(eflag,vflag);
    timer->stamp(Timer::BOND);
  }

  if (force->kspace) {
    force->kspace->compute(eflag,vflag);
    timer->stamp(Timer::KSPACE);
  }

  if (force->newton) {
    comm->reverse_comm();
    timer->stamp(Timer::COMM);
  }

  // update per-atom minimization variables stored by pair styles

  if (nextra_atom)
    for (int m = 0; m < nextra_atom; m++)
      requestor[m]->min_xf_get(m);

  // fixes that affect minimization

  if (modify->n_min_post_force) {
     timer->stamp();
     modify->min_post_force(vflag);
     timer->stamp(Timer::MODIFY);
  }

  // compute potential energy of system
  // normalize if thermo PE does

  double energy = pe_compute->compute_scalar();
  if (nextra_global) energy += modify->min_energy(fextra);
  if (output->thermo->normflag) energy /= atom->natoms;

  // if reneighbored, atoms migrated
  // if resetflag = 1, update x0 of atoms crossing PBC
  // reset vectors used by lo-level minimizer

  if (nflag) {
    if (resetflag) fix_minimize->reset_coords();
    reset_vectors();
  }

  return energy;
}

/* ----------------------------------------------------------------------
   clear force on own & ghost atoms
   setup and clear other arrays as needed
------------------------------------------------------------------------- */

void Min::force_clear()
{
  if (external_force_clear) return;

  int i;

  if (external_force_clear) return;

  // clear global force array
  // nall includes ghosts only if either newton flag is set

  int nall;
  if (force->newton) nall = atom->nlocal + atom->nghost;
  else nall = atom->nlocal;

  size_t nbytes = sizeof(double) * nall;

<<<<<<< HEAD
  if (nbytes > 0) {
=======
  if (nbytes) {
>>>>>>> cb224643
    memset(&(atom->f[0][0]),0,3*nbytes);
    if (torqueflag)  memset(&(atom->torque[0][0]),0,3*nbytes);
    if (erforceflag) memset(&(atom->erforce[0]),  0,  nbytes);
    if (e_flag)      memset(&(atom->de[0]),       0,  nbytes);
    if (rho_flag)    memset(&(atom->drho[0]),     0,  nbytes);
  }
}

/* ----------------------------------------------------------------------
   pair style makes request to add a per-atom variables to minimization
   requestor stores callback to pair class to invoke during min
     to get current variable and forces on it and to update the variable
   return flag that pair can use if it registers multiple variables
------------------------------------------------------------------------- */

int Min::request(Pair *pair, int peratom, double maxvalue)
{
  int n = nextra_atom + 1;
  xextra_atom = (double **) memory->srealloc(xextra_atom,n*sizeof(double *),
					     "min:xextra_atom");
  fextra_atom = (double **) memory->srealloc(fextra_atom,n*sizeof(double *),
					     "min:fextra_atom");
  memory->grow(extra_peratom,n,"min:extra_peratom");
  memory->grow(extra_nlen,n,"min:extra_nlen");
  memory->grow(extra_max,n,"min:extra_max");
  requestor = (Pair **) memory->srealloc(requestor,n*sizeof(Pair *),
					 "min:requestor");

  requestor[nextra_atom] = pair;
  extra_peratom[nextra_atom] = peratom;
  extra_max[nextra_atom] = maxvalue;
  nextra_atom++;
  return nextra_atom-1;
}

/* ---------------------------------------------------------------------- */

void Min::modify_params(int narg, char **arg)
{
  if (narg == 0) error->all(FLERR,"Illegal min_modify command");

  int iarg = 0;
  while (iarg < narg) {
    if (strcmp(arg[iarg],"dmax") == 0) {
      if (iarg+2 > narg) error->all(FLERR,"Illegal min_modify command");
      dmax = atof(arg[iarg+1]);
      iarg += 2;
    } else if (strcmp(arg[iarg],"line") == 0) {
      if (iarg+2 > narg) error->all(FLERR,"Illegal min_modify command");
      if (strcmp(arg[iarg+1],"backtrack") == 0) linestyle = 0;
      else if (strcmp(arg[iarg+1],"quadratic") == 0) linestyle = 1;
      else error->all(FLERR,"Illegal min_modify command");
      iarg += 2;
    } else error->all(FLERR,"Illegal min_modify command");
  }
}

/* ----------------------------------------------------------------------
   setup lists of computes for global and per-atom PE and pressure
------------------------------------------------------------------------- */

void Min::ev_setup()
{
  delete [] elist_global;
  delete [] elist_atom;
  delete [] vlist_global;
  delete [] vlist_atom;
  elist_global = elist_atom = NULL;
  vlist_global = vlist_atom = NULL;

  nelist_global = nelist_atom = 0;
  nvlist_global = nvlist_atom = 0;
  for (int i = 0; i < modify->ncompute; i++) {
    if (modify->compute[i]->peflag) nelist_global++;
    if (modify->compute[i]->peatomflag) nelist_atom++;
    if (modify->compute[i]->pressflag) nvlist_global++;
    if (modify->compute[i]->pressatomflag) nvlist_atom++;
  }

  if (nelist_global) elist_global = new Compute*[nelist_global];
  if (nelist_atom) elist_atom = new Compute*[nelist_atom];
  if (nvlist_global) vlist_global = new Compute*[nvlist_global];
  if (nvlist_atom) vlist_atom = new Compute*[nvlist_atom];

  nelist_global = nelist_atom = 0;
  nvlist_global = nvlist_atom = 0;
  for (int i = 0; i < modify->ncompute; i++) {
    if (modify->compute[i]->peflag)
      elist_global[nelist_global++] = modify->compute[i];
    if (modify->compute[i]->peatomflag)
      elist_atom[nelist_atom++] = modify->compute[i];
    if (modify->compute[i]->pressflag)
      vlist_global[nvlist_global++] = modify->compute[i];
    if (modify->compute[i]->pressatomflag)
      vlist_atom[nvlist_atom++] = modify->compute[i];
  }
}

/* ----------------------------------------------------------------------
   set eflag,vflag for current iteration
   invoke matchstep() on all timestep-dependent computes to clear their arrays
   eflag/vflag based on computes that need info on this ntimestep
   always set eflag_global = 1, since need energy every iteration
   eflag = 0 = no energy computation
   eflag = 1 = global energy only
   eflag = 2 = per-atom energy only
   eflag = 3 = both global and per-atom energy
   vflag = 0 = no virial computation (pressure)
   vflag = 1 = global virial with pair portion via sum of pairwise interactions
   vflag = 2 = global virial with pair portion via F dot r including ghosts
   vflag = 4 = per-atom virial only
   vflag = 5 or 6 = both global and per-atom virial
------------------------------------------------------------------------- */

void Min::ev_set(bigint ntimestep)
{
  int i,flag;

  int eflag_global = 1;
  for (i = 0; i < nelist_global; i++)
    elist_global[i]->matchstep(ntimestep);

  flag = 0;
  int eflag_atom = 0;
  for (i = 0; i < nelist_atom; i++)
    if (elist_atom[i]->matchstep(ntimestep)) flag = 1;
  if (flag) eflag_atom = 2;

  if (eflag_global) update->eflag_global = update->ntimestep;
  if (eflag_atom) update->eflag_atom = update->ntimestep;
  eflag = eflag_global + eflag_atom;

  flag = 0;
  int vflag_global = 0;
  for (i = 0; i < nvlist_global; i++)
    if (vlist_global[i]->matchstep(ntimestep)) flag = 1;
  if (flag) vflag_global = virial_style;

  flag = 0;
  int vflag_atom = 0;
  for (i = 0; i < nvlist_atom; i++)
    if (vlist_atom[i]->matchstep(ntimestep)) flag = 1;
  if (flag) vflag_atom = 4;

  if (vflag_global) update->vflag_global = update->ntimestep;
  if (vflag_atom) update->vflag_atom = update->ntimestep;
  vflag = vflag_global + vflag_atom;
}

/* ----------------------------------------------------------------------
   compute and return ||force||_2^2
------------------------------------------------------------------------- */

double Min::fnorm_sqr()
{
  int i,n;
  double *fatom;

  double local_norm2_sqr = 0.0;
  for (i = 0; i < nvec; i++) local_norm2_sqr += fvec[i]*fvec[i];
  if (nextra_atom) {
    for (int m = 0; m < nextra_atom; m++) {
      fatom = fextra_atom[m];
      n = extra_nlen[m];
      for (i = 0; i < n; i++)
	local_norm2_sqr += fatom[i]*fatom[i];
    }
  }

  double norm2_sqr = 0.0;
  MPI_Allreduce(&local_norm2_sqr,&norm2_sqr,1,MPI_DOUBLE,MPI_SUM,world);

  if (nextra_global)
    for (i = 0; i < nextra_global; i++) 
      norm2_sqr += fextra[i]*fextra[i];
  
  return norm2_sqr;
}

/* ----------------------------------------------------------------------
   compute and return ||force||_inf
------------------------------------------------------------------------- */

double Min::fnorm_inf()
{
  int i,n;
  double *fatom;

  double local_norm_inf = 0.0;
  for (i = 0; i < nvec; i++)
    local_norm_inf = MAX(fabs(fvec[i]),local_norm_inf);
  if (nextra_atom) {
    for (int m = 0; m < nextra_atom; m++) {
      fatom = fextra_atom[m];
      n = extra_nlen[m];
      for (i = 0; i < n; i++)
	local_norm_inf = MAX(fabs(fatom[i]),local_norm_inf);
    }
  }

  double norm_inf = 0.0;
  MPI_Allreduce(&local_norm_inf,&norm_inf,1,MPI_DOUBLE,MPI_MAX,world);

  if (nextra_global)
    for (i = 0; i < nextra_global; i++) 
      norm_inf = MAX(fabs(fextra[i]),norm_inf);

  return norm_inf;
}

/* ----------------------------------------------------------------------
   possible stop conditions
------------------------------------------------------------------------- */

char *Min::stopstrings(int n)
{
  char *strings[] = {"max iterations",
		     "max force evaluations",
		     "energy tolerance",
		     "force tolerance",
		     "search direction is not downhill",
		     "linesearch alpha is zero",
		     "forces are zero",
		     "quadratic factors are zero",
		     "trust region too small",
		     "HFTN minimizer error"};
  return strings[n];
}<|MERGE_RESOLUTION|>--- conflicted
+++ resolved
@@ -545,11 +545,7 @@
 
   size_t nbytes = sizeof(double) * nall;
 
-<<<<<<< HEAD
-  if (nbytes > 0) {
-=======
   if (nbytes) {
->>>>>>> cb224643
     memset(&(atom->f[0][0]),0,3*nbytes);
     if (torqueflag)  memset(&(atom->torque[0][0]),0,3*nbytes);
     if (erforceflag) memset(&(atom->erforce[0]),  0,  nbytes);
