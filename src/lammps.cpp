--- conflicted
+++ resolved
@@ -551,16 +551,11 @@
 
 LAMMPS::~LAMMPS()
 {
-  const int me = comm->me;
-
   destroy();
 
   delete citeme;
 
-<<<<<<< HEAD
-=======
   int me = comm->me;
->>>>>>> c20049b5
   double totalclock = MPI_Wtime() - initclock;
   if ((me == 0) && (screen || logfile)) {
     char outtime[128];
@@ -570,11 +565,7 @@
     int hours = (totalclock - minutes) / 60.0;
     sprintf(outtime,"Total wall time: "
             "%d:%02d:%02d\n", hours, minutes, seconds);
-<<<<<<< HEAD
-    if (screen)  fputs(outtime,screen);
-=======
     if (screen) fputs(outtime,screen);
->>>>>>> c20049b5
     if (logfile) fputs(outtime,logfile);
   }
 
