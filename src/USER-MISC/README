The files in this package are a potpourri of (mostly) unrelated
features contributed to LAMMPS by users.  Each feature is a single
pair of files (*.cpp and *.h).

More information about each feature can be found by reading its doc
page in the LAMMPS doc directory.  The doc page which lists all LAMMPS
input script commands is as follows:

doc/Section_commands.html, subsection 3.5

User-contributed features are listed at the bottom of the fix,
compute, pair, etc sections.

The list of features and author of each is given below.

You should contact the author directly if you have specific questions
about the feature or its coding.

------------------------------------------------------------

angle_style cosine/shift, Carsten Svaneborg, science at zqex.dk, 8 Aug 11
angle_style cosine/shift/exp, Carsten Svaneborg, science at zqex.dk, 8 Aug 11
angle_style fourier, Loukas Peristeras, loukas.peristeras at scienomics.com, 27 Oct 12
angle_style fourier/simple, Loukas Peristeras, loukas.peristeras at scienomics.com, 27 Oct 12
angle_style dipole, Mario Orsi, orsimario at gmail.com, 10 Jan 12
angle_style quartic, Loukas Peristeras, loukas.peristeras at scienomics.com, 27 Oct 12
bond_style harmonic/shift, Carsten Svaneborg, science at zqex.dk, 8 Aug 11
bond_style harmonic/shift/cut, Carsten Svaneborg, science at zqex.dk, 8 Aug 11
compute ackland/atom, Gerolf Ziegenhain, gerolf at ziegenhain.com, 4 Oct 2007
compute basal/atom, Christopher Barrett, cdb333 at cavs.msstate.edu, 3 Mar 2013
compute temp/rotate, Laurent Joly (U Lyon), ljoly.ulyon at gmail.com, 8 Aug 11
dihedral_style cosine/shift/exp, Carsten Svaneborg, science at zqex.dk, 8 Aug 11
dihedral_style fourier, Loukas Peristeras, loukas.peristeras at scienomics.com, 27 Oct 12
dihedral_style nharmonic, Loukas Peristeras, loukas.peristeras at scienomics.com, 27 Oct 12
dihedral_style quadratic, Loukas Peristeras, loukas.peristeras at scienomics.com, 27 Oct 12
dihedral_style table, Andrew Jewett, jewett.aij@gmail.com, 10 Jan 12
fix addtorque, Laurent Joly (U Lyon), ljoly.ulyon at gmail.com, 8 Aug 11
fix ave/spatial/sphere, Niall Jackson (Imperial College), niall.jackson at gmail.com, 18 Nov 14
<<<<<<< HEAD
fix gle, Michele Ceriotti (EPFL Lausanne), michele.ceriotti at gmail.com,
fix imd, Axel Kohlmeyer, akohlmey at gmail.com, 9 Nov 2009
fix ipi, Michele Ceriotti (EPFL Lausanne), michele.ceriotti at gmail.com,
=======
fix gle, Michele Ceriotti (EPFL Lausanne), michele.ceriotti at gmail.com, 24 Nov 2014
fix imd, Axel Kohlmeyer, akohlmey at gmail.com, 9 Nov 2009
fix ipi, Michele Ceriotti (EPFL Lausanne), michele.ceriotti at gmail.com, 24 Nov 2014
fix pimd, Yuxing Peng (U Chicago), yuxing at uchicago.edu, 24 Nov 2014
>>>>>>> c8207561
fix smd, Axel Kohlmeyer, akohlmey at gmail.com, 19 May 2008
fix ti/rs, Rodrigo Freitas (Unicamp/Brazil), rodrigohb at gmail.com, 7 Nov 2013
fix ti/spring, Rodrigo Freitas (Unicamp/Brazil), rodrigohb at gmail.com, 7 Nov 2013
improper_style cossq, Georgios Vogiatzis, gvog at chemeng.ntua.gr, 25 May 12
improper_style fourier, Loukas Peristeras, loukas.peristeras at scienomics.com, 27 Oct 12
improper_style ring, Georgios Vogiatzis, gvog at chemeng.ntua.gr, 25 May 12
pair_style coul/diel, Axel Kohlmeyer, akohlmey at gmail.com, 1 Dec 11
pair_style dipole/sf, Mario Orsi, orsimario at gmail.com, 8 Aug 11
pair_style edip, Luca Ferraro, luca.ferraro at caspur.it, 15 Sep 11
pair_style eam/cd, Alexander Stukowski, stukowski at mm.tu-darmstadt.de, 7 Nov 09
pair_style gauss/cut, Axel Kohlmeyer, akohlmey at gmail.com, 1 Dec 11
pair_style list, Axel Kohlmeyer (Temple U), akohlmey at gmail.com, 1 Jun 13
pair_style lj/sf, Laurent Joly (U Lyon), ljoly.ulyon at gmail.com, 8 Aug 11
pair_style meam/spline, Alexander Stukowski (LLNL), alex at stukowski.com, 1 Feb 12
pair_style meam/sw/spline, Robert Rudd (LLNL), robert.rudd at llnl.gov, 1 Oct 12
pair_style srp, Tim Sirk, tim.sirk at us.army.mil, 21 Nov 14
pair_style tersoff/table, Luca Ferraro, luca.ferraro@caspur.it, 1 Dec 11<|MERGE_RESOLUTION|>--- conflicted
+++ resolved
@@ -36,16 +36,10 @@
 dihedral_style table, Andrew Jewett, jewett.aij@gmail.com, 10 Jan 12
 fix addtorque, Laurent Joly (U Lyon), ljoly.ulyon at gmail.com, 8 Aug 11
 fix ave/spatial/sphere, Niall Jackson (Imperial College), niall.jackson at gmail.com, 18 Nov 14
-<<<<<<< HEAD
-fix gle, Michele Ceriotti (EPFL Lausanne), michele.ceriotti at gmail.com,
-fix imd, Axel Kohlmeyer, akohlmey at gmail.com, 9 Nov 2009
-fix ipi, Michele Ceriotti (EPFL Lausanne), michele.ceriotti at gmail.com,
-=======
 fix gle, Michele Ceriotti (EPFL Lausanne), michele.ceriotti at gmail.com, 24 Nov 2014
 fix imd, Axel Kohlmeyer, akohlmey at gmail.com, 9 Nov 2009
 fix ipi, Michele Ceriotti (EPFL Lausanne), michele.ceriotti at gmail.com, 24 Nov 2014
 fix pimd, Yuxing Peng (U Chicago), yuxing at uchicago.edu, 24 Nov 2014
->>>>>>> c8207561
 fix smd, Axel Kohlmeyer, akohlmey at gmail.com, 19 May 2008
 fix ti/rs, Rodrigo Freitas (Unicamp/Brazil), rodrigohb at gmail.com, 7 Nov 2013
 fix ti/spring, Rodrigo Freitas (Unicamp/Brazil), rodrigohb at gmail.com, 7 Nov 2013
