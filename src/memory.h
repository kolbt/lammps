/* -*- c++ -*- ----------------------------------------------------------
   LAMMPS - Large-scale Atomic/Molecular Massively Parallel Simulator
   http://lammps.sandia.gov, Sandia National Laboratories
   Steve Plimpton, sjplimp@sandia.gov

   Copyright (2003) Sandia Corporation.  Under the terms of Contract
   DE-AC04-94AL85000 with Sandia Corporation, the U.S. Government retains
   certain rights in this software.  This software is distributed under
   the GNU General Public License.

   See the README file in the top-level LAMMPS directory.
------------------------------------------------------------------------- */

#ifndef LMP_MEMORY_H
#define LMP_MEMORY_H

#include "lmptype.h"
#include "pointers.h"
#ifdef LMP_KOKKOS
#include "kokkos_type.h"
#endif

namespace LAMMPS_NS {

class Memory : protected Pointers {
 public:
  Memory(class LAMMPS *);

  void *smalloc(bigint n, const char *);
  void *srealloc(void *, bigint n, const char *);
  void sfree(void *);
  void fail(const char *);

  // Kokkos memory allocation functions

#ifdef LMP_KOKKOS
#include "memory_kokkos.h"
#endif

/* ----------------------------------------------------------------------
   create/grow/destroy vecs and multidim arrays with contiguous memory blocks
   only use with primitive data types, e.g. 1d vec of ints, 2d array of doubles
   fail() prevents use with pointers, 
     e.g. 1d vec of int*, due to mismatched destroy
   avoid use with non-primitive data types to avoid code bloat
   for these other cases, use smalloc/srealloc/sfree directly
------------------------------------------------------------------------- */

/* ----------------------------------------------------------------------
   create a 1d array
------------------------------------------------------------------------- */

  template <typename TYPE>
  TYPE *create(TYPE *&array, int n, const char *name)
  {
    bigint nbytes = ((bigint) sizeof(TYPE)) * n;
    array = (TYPE *) smalloc(nbytes,name);
    return array;
  }

  template <typename TYPE>
  TYPE **create(TYPE **&array, int n, const char *name) 
  {fail(name); return NULL;}

/* ----------------------------------------------------------------------
   grow or shrink 1d array
------------------------------------------------------------------------- */

  template <typename TYPE>
  TYPE *grow(TYPE *&array, int n, const char *name)
  {
    if (array == NULL) return create(array,n,name);

    bigint nbytes = ((bigint) sizeof(TYPE)) * n;
    array = (TYPE *) srealloc(array,nbytes,name);
    return array;
  }

  template <typename TYPE>
  TYPE **grow(TYPE **&array, int n, const char *name)
  {fail(name); return NULL;}

/* ----------------------------------------------------------------------
   destroy a 1d array
------------------------------------------------------------------------- */

  template <typename TYPE>
  void destroy(TYPE *array)
  {sfree(array);}

/* ----------------------------------------------------------------------
   create a 1d array with index from nlo to nhi inclusive
   cannot grow it
------------------------------------------------------------------------- */

  template <typename TYPE>
  TYPE *create1d_offset(TYPE *&array, int nlo, int nhi, const char *name)
  {
    bigint nbytes = ((bigint) sizeof(TYPE)) * (nhi-nlo+1);
    array = (TYPE *) smalloc(nbytes,name);
    array -= nlo;
    return array;
  }

  template <typename TYPE>
  TYPE **create1d_offset(TYPE **&array, int nlo, int nhi, const char *name)
  {fail(name); return NULL;}

/* ----------------------------------------------------------------------
   destroy a 1d array with index offset
------------------------------------------------------------------------- */

  template <typename TYPE>
  void destroy1d_offset(TYPE *array, int offset)
  {
    if (array) sfree(&array[offset]);
  }

/* ----------------------------------------------------------------------
   create a 2d array
------------------------------------------------------------------------- */

  template <typename TYPE>
  TYPE **create(TYPE **&array, int n1, int n2, const char *name)
  {
    bigint nbytes = ((bigint) sizeof(TYPE)) * n1*n2;
    TYPE *data = (TYPE *) smalloc(nbytes,name);
    nbytes = ((bigint) sizeof(TYPE *)) * n1;
    array = (TYPE **) smalloc(nbytes,name);
    
    bigint n = 0;
    for (int i = 0; i < n1; i++) {
      array[i] = &data[n];
      n += n2;
    }
    return array;
  }

  template <typename TYPE>
  TYPE ***create(TYPE ***&array, int n1, int n2, const char *name)
  {fail(name); return NULL;}

/* ----------------------------------------------------------------------
   grow or shrink 1st dim of a 2d array
   last dim must stay the same
------------------------------------------------------------------------- */

  template <typename TYPE>
  TYPE **grow(TYPE **&array, int n1, int n2, const char *name)
  {
    if (array == NULL) return create(array,n1,n2,name);
    
    bigint nbytes = ((bigint) sizeof(TYPE)) * n1*n2;
    TYPE *data = (TYPE *) srealloc(array[0],nbytes,name);
    nbytes = ((bigint) sizeof(TYPE *)) * n1;
    array = (TYPE **) srealloc(array,nbytes,name);
    
    bigint n = 0;
    for (int i = 0; i < n1; i++) {
      array[i] = &data[n];
      n += n2;
    }
    return array;
  }
  
  template <typename TYPE>
  TYPE ***grow(TYPE ***&array, int n1, int n2, const char *name)
  {fail(name); return NULL;}
  
/* ----------------------------------------------------------------------
   destroy a 2d array
------------------------------------------------------------------------- */

  template <typename TYPE>
  void destroy(TYPE **array)
  {
    if (array == NULL) return;
    sfree(array[0]);
    sfree(array);
  }

/* ----------------------------------------------------------------------
   create a 2d array with a ragged 2nd dimension
------------------------------------------------------------------------- */

  template <typename TYPE>
  TYPE **create_ragged(TYPE **&array, int n1, int *n2, const char *name)
  {
    bigint n2sum = 0;
    for (int i = 0; i < n1; i++) n2sum += n2[i];
    
    bigint nbytes = ((bigint) sizeof(TYPE)) * n2sum;
    TYPE *data = (TYPE *) smalloc(nbytes,name);
    nbytes = ((bigint) sizeof(TYPE *)) * n1;
    array = (TYPE **) smalloc(nbytes,name);
    
    bigint n = 0;
    for (int i = 0; i < n1; i++) {
      array[i] = &data[n];
      n += n2[i];
    }
    return array;
  }
  
  template <typename TYPE>
  TYPE ***create_ragged(TYPE ***&array, int n1, int *n2, const char *name)
  {fail(name); return NULL;}
  
/* ----------------------------------------------------------------------
   create a 2d array with 2nd index from n2lo to n2hi inclusive
   cannot grow it
------------------------------------------------------------------------- */

  template <typename TYPE>
  TYPE **create2d_offset(TYPE **&array, int n1, int n2lo, int n2hi,
                         const char *name)
  {
    int n2 = n2hi - n2lo + 1;
    create(array,n1,n2,name);
    for (int i = 0; i < n1; i++) array[i] -= n2lo;
    return array;
  }
  
  template <typename TYPE>
  TYPE ***create2d_offset(TYPE ***&array, int n1, int n2lo, int n2hi,
                          const char *name) {fail(name); return NULL;}
  
/* ----------------------------------------------------------------------
   destroy a 2d array with 2nd index offset
------------------------------------------------------------------------- */
  
  template <typename TYPE>
  void destroy2d_offset(TYPE **array, int offset)
  {
    if (array == NULL) return;
    sfree(&array[0][offset]);
    sfree(array);
  }
  
/* ----------------------------------------------------------------------
   create a 3d array
------------------------------------------------------------------------- */

  template <typename TYPE>
  TYPE ***create(TYPE ***&array, int n1, int n2, int n3, const char *name)
  {
    bigint nbytes = ((bigint) sizeof(TYPE)) * n1*n2*n3;
    TYPE *data = (TYPE *) smalloc(nbytes,name);
    nbytes = ((bigint) sizeof(TYPE *)) * n1*n2;
    TYPE **plane = (TYPE **) smalloc(nbytes,name);
    nbytes = ((bigint) sizeof(TYPE **)) * n1;
    array = (TYPE ***) smalloc(nbytes,name);
    
    int i,j;
    bigint m;
    bigint n = 0;
    for (i = 0; i < n1; i++) {
      m = ((bigint) i) * n2;
      array[i] = &plane[m];
      for (j = 0; j < n2; j++) {
        plane[m+j] = &data[n];
        n += n3;
      }
    }
    return array;
  }

  template <typename TYPE>
  TYPE ****create(TYPE ****&array, int n1, int n2, int n3, const char *name)
  {fail(name); return NULL;}

/* ----------------------------------------------------------------------
   grow or shrink 1st dim of a 3d array
   last 2 dims must stay the same
------------------------------------------------------------------------- */

  template <typename TYPE>
  TYPE ***grow(TYPE ***&array, int n1, int n2, int n3, const char *name)
  {
    if (array == NULL) return create(array,n1,n2,n3,name);
    
    bigint nbytes = ((bigint) sizeof(TYPE)) * n1*n2*n3;
    TYPE *data = (TYPE *) srealloc(array[0][0],nbytes,name);
    nbytes = ((bigint) sizeof(TYPE *)) * n1*n2;
    TYPE **plane = (TYPE **) srealloc(array[0],nbytes,name);
    nbytes = ((bigint) sizeof(TYPE **)) * n1;
    array = (TYPE ***) srealloc(array,nbytes,name);
    
    int i,j;
    bigint m;
    bigint n = 0;
    for (i = 0; i < n1; i++) {
      m = ((bigint) i) * n2;
      array[i] = &plane[m];
      for (j = 0; j < n2; j++) {
        plane[m+j] = &data[n];
        n += n3;
      }
    }
    return array;
  }
  
  template <typename TYPE>
  TYPE ****grow(TYPE ****&array, int n1, int n2, int n3, const char *name)
  {fail(name); return NULL;}

/* ----------------------------------------------------------------------
   destroy a 3d array
------------------------------------------------------------------------- */

  template <typename TYPE>
  void destroy(TYPE ***array)
  {
    if (array == NULL) return;
    sfree(array[0][0]);
    sfree(array[0]);
    sfree(array);
  }

/* ----------------------------------------------------------------------
   create a 3d array with 1st index from n1lo to n1hi inclusive
   cannot grow it
------------------------------------------------------------------------- */

  template <typename TYPE>
  TYPE ***create3d_offset(TYPE ***&array, int n1lo, int n1hi,
                          int n2, int n3, const char *name)
  {
    int n1 = n1hi - n1lo + 1;
    create(array,n1,n2,n3,name);
    array -= n1lo;
    return array;
  }
  
  template <typename TYPE>
  TYPE ****create3d_offset(TYPE ****&array, int n1lo, int n1hi,
                           int n2, int n3, const char *name)
  {fail(name); return NULL;}

/* ----------------------------------------------------------------------
   free a 3d array with 1st index offset
------------------------------------------------------------------------- */

  template <typename TYPE>
  void destroy3d_offset(TYPE ***array, int offset)
  {
    if (array) destroy(&array[offset]);
  }

/* ----------------------------------------------------------------------
   create a 3d array with
   1st index from n1lo to n1hi inclusive,
   2nd index from n2lo to n2hi inclusive,
   3rd index from n3lo to n3hi inclusive
   cannot grow it
------------------------------------------------------------------------- */

  template <typename TYPE>
  TYPE ***create3d_offset(TYPE ***&array, int n1lo, int n1hi,
                          int n2lo, int n2hi, int n3lo, int n3hi,
                          const char *name)
  {
    int n1 = n1hi - n1lo + 1;
    int n2 = n2hi - n2lo + 1;
    int n3 = n3hi - n3lo + 1;
    create(array,n1,n2,n3,name);
    
    bigint m = ((bigint) n1) * n2;
    for (bigint i = 0; i < m; i++) array[0][i] -= n3lo;
    for (int i = 0; i < n1; i++) array[i] -= n2lo;
    array -= n1lo;
    return array;
  }
  
  template <typename TYPE>
  TYPE ****create3d_offset(TYPE ****&array, int n1lo, int n1hi,
                           int n2lo, int n2hi, int n3lo, int n3hi,
                           const char *name)
  {fail(name); return NULL;}

/* ----------------------------------------------------------------------
   free a 3d array with all 3 indices offset
------------------------------------------------------------------------- */

  template <typename TYPE>
  void destroy3d_offset(TYPE ***array,
                        int n1_offset, int n2_offset, int n3_offset)
  {
    if (array == NULL) return;
    sfree(&array[n1_offset][n2_offset][n3_offset]);
    sfree(&array[n1_offset][n2_offset]);
    sfree(&array[n1_offset]);
  }
  
/* ----------------------------------------------------------------------
   create a 4d array
------------------------------------------------------------------------- */

  template <typename TYPE>
<<<<<<< HEAD
    TYPE ****create(TYPE ****&array, int n1, int n2, int n3, int n4,
                    const char *name)
    {
      bigint nbytes = ((bigint) sizeof(TYPE)) * n1*n2*n3*n4;
      TYPE *data = (TYPE *) smalloc(nbytes,name);
      nbytes = ((bigint) sizeof(TYPE *)) * n1*n2*n3;
      TYPE **cube = (TYPE **) smalloc(nbytes,name);
      nbytes = ((bigint) sizeof(TYPE **)) * n1*n2;
      TYPE ***plane = (TYPE ***) smalloc(nbytes,name);
      nbytes = ((bigint) sizeof(TYPE ***)) * n1;
      array = (TYPE ****) smalloc(nbytes,name);

      int i,j,k;
      bigint m1,m2;
      bigint n = 0;
      for (i = 0; i < n1; i++) {
        m2 = ((bigint) i) * n2;
        array[i] = &plane[m2];
        for (j = 0; j < n2; j++) {
          m1 = ((bigint) i) * n2 + j;
          m2 = ((bigint) i) * n2*n3 + j*n3;
          plane[m1] = &cube[m2];
          for (k = 0; k < n3; k++) {
            m1 = ((bigint) i) * n2*n3 + j*n3 + k;
            cube[m1] = &data[n];
            n += n4;
          }
=======
  TYPE ****create(TYPE ****&array, int n1, int n2, int n3, int n4,
                  const char *name)
  {
    bigint nbytes = ((bigint) sizeof(TYPE)) * n1*n2*n3*n4;
    TYPE *data = (TYPE *) smalloc(nbytes,name);
    nbytes = ((bigint) sizeof(TYPE *)) * n1*n2*n3;
    TYPE **cube = (TYPE **) smalloc(nbytes,name);
    nbytes = ((bigint) sizeof(TYPE **)) * n1*n2;
    TYPE ***plane = (TYPE ***) smalloc(nbytes,name);
    nbytes = ((bigint) sizeof(TYPE ***)) * n1;
    array = (TYPE ****) smalloc(nbytes,name);
    
    int i,j,k;
    bigint m1,m2,m3;
    bigint n = 0;
    for (i = 0; i < n1; i++) {
      m2 = ((bigint) i) * n2;
      array[i] = &plane[m2];
      for (j = 0; j < n2; j++) {
        m1 = ((bigint) i) * n2 + j;
        m2 = ((bigint) i) * n2*n3 + j*n3;
        plane[m1] = &cube[m2];
        for (k = 0; k < n3; k++) {
          m1 = ((bigint) i) * n2*n3 + j*n3 + k;
          cube[m1] = &data[n];
          n += n4;
>>>>>>> 958a442b
        }
      }
    }
    return array;
  }
  
  template <typename TYPE>
  TYPE *****create(TYPE *****&array, int n1, int n2, int n3, int n4,
                   const char *name)
  {fail(name); return NULL;}

/* ----------------------------------------------------------------------
   destroy a 4d array
------------------------------------------------------------------------- */

  template <typename TYPE>
  void destroy(TYPE ****array)
  {
    if (array == NULL) return;
    sfree(array[0][0][0]);
    sfree(array[0][0]);
    sfree(array[0]);
    sfree(array);
  }

/* ----------------------------------------------------------------------
   create a 4d array with indices
   2nd index from n2lo to n2hi inclusive
   3rd index from n3lo to n3hi inclusive
   4th index from n4lo to n4hi inclusive
   cannot grow it
------------------------------------------------------------------------- */

  template <typename TYPE>
  TYPE ****create4d_offset(TYPE ****&array, int n1, int n2lo, int n2hi,
                           int n3lo, int n3hi, int n4lo, int n4hi,
                           const char *name)
  {
    int n2 = n2hi - n2lo + 1;
    int n3 = n3hi - n3lo + 1;
    int n4 = n4hi - n4lo + 1;
    create(array,n1,n2,n3,n4,name);
    
    bigint m = ((bigint) n1) * n2 * n3;
    for (bigint i = 0; i < m; i++) array[0][0][i] -= n4lo;
    m = ((bigint) n1) * n2;
    for (bigint i = 0; i < m; i++) array [0][i] -= n3lo;
    for (int i = 0; i < n1; i++) array[i] -= n2lo;
    return array;
  }
  
  template <typename TYPE>
  TYPE ****create4d_offset(TYPE *****&array, int n1, int n2lo, int n2hi,
                           int n3lo, int n3hi, int n4lo, int n4hi,
                           const char *name)
  {fail(name); return NULL;}
  
/* ----------------------------------------------------------------------
   free a 4d array with indices 2,3, and 4 offset
------------------------------------------------------------------------- */

  template <typename TYPE>
  void destroy4d_offset(TYPE ****array, 
                        int n2_offset, int n3_offset, int n4_offset)
  {
    if (array == NULL) return;
    sfree(&array[0][n2_offset][n3_offset][n4_offset]);
    sfree(&array[0][n2_offset][n3_offset]);
    sfree(&array[0][n2_offset]);
    sfree(array);
  }

/* ----------------------------------------------------------------------
   create a 5d array
------------------------------------------------------------------------- */

  template <typename TYPE>
<<<<<<< HEAD
    TYPE *****create(TYPE *****&array, int n1, int n2, int n3, int n4,
                     int n5, const char *name)
    {
      bigint nbytes = ((bigint) sizeof(TYPE)) * n1*n2*n3*n4*n5;
      TYPE *data = (TYPE *) smalloc(nbytes,name);
      nbytes = ((bigint) sizeof(TYPE *)) * n1*n2*n3*n4;
      TYPE **level4 = (TYPE **) smalloc(nbytes,name);
      nbytes = ((bigint) sizeof(TYPE **)) * n1*n2*n3;
      TYPE ***level3 = (TYPE ***) smalloc(nbytes,name);
      nbytes = ((bigint) sizeof(TYPE ***)) * n1*n2;
      TYPE ****level2 = (TYPE ****) smalloc(nbytes,name);
      nbytes = ((bigint) sizeof(TYPE ****)) * n1;
      array = (TYPE *****) smalloc(nbytes,name);

      int i,j,k,l;
      bigint m1,m2;
      bigint n = 0;
      for (i = 0; i < n1; i++) {
        m2 = ((bigint) i) * n2;
        array[i] = &level2[m2];
        for (j = 0; j < n2; j++) {
          m1 = ((bigint) i) * n2 + j;
          m2 = ((bigint) i) * n2*n3 +  ((bigint) j) * n3;
          level2[m1] = &level3[m2];
          for (k = 0; k < n3; k++) {
            m1 = ((bigint) i) * n2*n3 +  ((bigint) j) * n3 + k;
            m2 = ((bigint) i) * n2*n3*n4 +
              ((bigint) j) * n3*n4 + ((bigint) k) * n4;
            level3[m1] = &level4[m2];
            for (l = 0; l < n4; l++) {
              m1 = ((bigint) i) * n2*n3*n4 +
                ((bigint) j) * n3*n4 + ((bigint) k) * n4 + l;
              level4[m1] = &data[n];
              n += n5;
            }
=======
  TYPE *****create(TYPE *****&array, int n1, int n2, int n3, int n4,
                   int n5, const char *name)
  {
    bigint nbytes = ((bigint) sizeof(TYPE)) * n1*n2*n3*n4*n5;
    TYPE *data = (TYPE *) smalloc(nbytes,name);
    nbytes = ((bigint) sizeof(TYPE *)) * n1*n2*n3*n4;
    TYPE **level4 = (TYPE **) smalloc(nbytes,name);
    nbytes = ((bigint) sizeof(TYPE **)) * n1*n2*n3;
    TYPE ***level3 = (TYPE ***) smalloc(nbytes,name);
    nbytes = ((bigint) sizeof(TYPE ***)) * n1*n2;
    TYPE ****level2 = (TYPE ****) smalloc(nbytes,name);
    nbytes = ((bigint) sizeof(TYPE ****)) * n1;
    array = (TYPE *****) smalloc(nbytes,name);
    
    int i,j,k,l;
    bigint m1,m2,m3,m4,m5;
    bigint n = 0;
    for (i = 0; i < n1; i++) {
      m2 = ((bigint) i) * n2;
      array[i] = &level2[m2];
      for (j = 0; j < n2; j++) {
        m1 = ((bigint) i) * n2 + j;
        m2 = ((bigint) i) * n2*n3 +  ((bigint) j) * n3;
        level2[m1] = &level3[m2];
        for (k = 0; k < n3; k++) {
          m1 = ((bigint) i) * n2*n3 +  ((bigint) j) * n3 + k;
          m2 = ((bigint) i) * n2*n3*n4 +
            ((bigint) j) * n3*n4 + ((bigint) k) * n4;
          level3[m1] = &level4[m2];
          for (l = 0; l < n4; l++) {
            m1 = ((bigint) i) * n2*n3*n4 +
              ((bigint) j) * n3*n4 + ((bigint) k) * n4 + l;
            level4[m1] = &data[n];
            n += n5;
>>>>>>> 958a442b
          }
        }
      }
    }
    return array;
  }
  
  template <typename TYPE>
  TYPE ******create(TYPE ******&array, int n1, int n2, int n3, int n4,
                    int n5, const char *name)
  {fail(name); return NULL;}

/* ----------------------------------------------------------------------
   destroy a 5d array
------------------------------------------------------------------------- */

  template <typename TYPE>
  void destroy(TYPE *****array)
  {
    if (array == NULL) return;
    sfree(array[0][0][0][0]);
    sfree(array[0][0][0]);
    sfree(array[0][0]);
    sfree(array[0]);
    sfree(array);
  }
  
/* ----------------------------------------------------------------------
   memory usage of arrays, including pointers
------------------------------------------------------------------------- */

  template <typename TYPE>
  bigint usage(TYPE *array, int n)
  {
    bigint bytes = ((bigint) sizeof(TYPE)) * n;
    return bytes;
  }
  
  template <typename TYPE>
  bigint usage(TYPE **array, int n1, int n2)
  {
    bigint bytes = ((bigint) sizeof(TYPE)) * n1*n2;
    bytes += ((bigint) sizeof(TYPE *)) * n1;
    return bytes;
  }
  
  template <typename TYPE>
  bigint usage(TYPE ***array, int n1, int n2, int n3)
  {
    bigint bytes = ((bigint) sizeof(TYPE)) * n1*n2*n3;
    bytes += ((bigint) sizeof(TYPE *)) * n1*n2;
    bytes += ((bigint) sizeof(TYPE **)) * n1;
    return bytes;
  }
  
  template <typename TYPE>
  bigint usage(TYPE ****array, int n1, int n2, int n3, int n4)
  {
    bigint bytes = ((bigint) sizeof(TYPE)) * n1*n2*n3*n4;
    bytes += ((bigint) sizeof(TYPE *)) * n1*n2*n3;
    bytes += ((bigint) sizeof(TYPE **)) * n1*n2;
    bytes += ((bigint) sizeof(TYPE ***)) * n1;
    return bytes;
  }
};

}

#endif

/* ERROR/WARNING messages:

E: Failed to allocate %ld bytes for array %s

Your LAMMPS simulation has run out of memory.  You need to run a
smaller simulation or on more processors.

E: Failed to reallocate %ld bytes for array %s

Your LAMMPS simulation has run out of memory.  You need to run a
smaller simulation or on more processors.

E: Cannot create/grow a vector/array of pointers for %s

LAMMPS code is making an illegal call to the templated memory
allocaters, to create a vector or array of pointers.

*/<|MERGE_RESOLUTION|>--- conflicted
+++ resolved
@@ -397,35 +397,6 @@
 ------------------------------------------------------------------------- */
 
   template <typename TYPE>
-<<<<<<< HEAD
-    TYPE ****create(TYPE ****&array, int n1, int n2, int n3, int n4,
-                    const char *name)
-    {
-      bigint nbytes = ((bigint) sizeof(TYPE)) * n1*n2*n3*n4;
-      TYPE *data = (TYPE *) smalloc(nbytes,name);
-      nbytes = ((bigint) sizeof(TYPE *)) * n1*n2*n3;
-      TYPE **cube = (TYPE **) smalloc(nbytes,name);
-      nbytes = ((bigint) sizeof(TYPE **)) * n1*n2;
-      TYPE ***plane = (TYPE ***) smalloc(nbytes,name);
-      nbytes = ((bigint) sizeof(TYPE ***)) * n1;
-      array = (TYPE ****) smalloc(nbytes,name);
-
-      int i,j,k;
-      bigint m1,m2;
-      bigint n = 0;
-      for (i = 0; i < n1; i++) {
-        m2 = ((bigint) i) * n2;
-        array[i] = &plane[m2];
-        for (j = 0; j < n2; j++) {
-          m1 = ((bigint) i) * n2 + j;
-          m2 = ((bigint) i) * n2*n3 + j*n3;
-          plane[m1] = &cube[m2];
-          for (k = 0; k < n3; k++) {
-            m1 = ((bigint) i) * n2*n3 + j*n3 + k;
-            cube[m1] = &data[n];
-            n += n4;
-          }
-=======
   TYPE ****create(TYPE ****&array, int n1, int n2, int n3, int n4,
                   const char *name)
   {
@@ -437,9 +408,9 @@
     TYPE ***plane = (TYPE ***) smalloc(nbytes,name);
     nbytes = ((bigint) sizeof(TYPE ***)) * n1;
     array = (TYPE ****) smalloc(nbytes,name);
-    
+
     int i,j,k;
-    bigint m1,m2,m3;
+    bigint m1,m2;
     bigint n = 0;
     for (i = 0; i < n1; i++) {
       m2 = ((bigint) i) * n2;
@@ -452,7 +423,6 @@
           m1 = ((bigint) i) * n2*n3 + j*n3 + k;
           cube[m1] = &data[n];
           n += n4;
->>>>>>> 958a442b
         }
       }
     }
@@ -530,43 +500,6 @@
 ------------------------------------------------------------------------- */
 
   template <typename TYPE>
-<<<<<<< HEAD
-    TYPE *****create(TYPE *****&array, int n1, int n2, int n3, int n4,
-                     int n5, const char *name)
-    {
-      bigint nbytes = ((bigint) sizeof(TYPE)) * n1*n2*n3*n4*n5;
-      TYPE *data = (TYPE *) smalloc(nbytes,name);
-      nbytes = ((bigint) sizeof(TYPE *)) * n1*n2*n3*n4;
-      TYPE **level4 = (TYPE **) smalloc(nbytes,name);
-      nbytes = ((bigint) sizeof(TYPE **)) * n1*n2*n3;
-      TYPE ***level3 = (TYPE ***) smalloc(nbytes,name);
-      nbytes = ((bigint) sizeof(TYPE ***)) * n1*n2;
-      TYPE ****level2 = (TYPE ****) smalloc(nbytes,name);
-      nbytes = ((bigint) sizeof(TYPE ****)) * n1;
-      array = (TYPE *****) smalloc(nbytes,name);
-
-      int i,j,k,l;
-      bigint m1,m2;
-      bigint n = 0;
-      for (i = 0; i < n1; i++) {
-        m2 = ((bigint) i) * n2;
-        array[i] = &level2[m2];
-        for (j = 0; j < n2; j++) {
-          m1 = ((bigint) i) * n2 + j;
-          m2 = ((bigint) i) * n2*n3 +  ((bigint) j) * n3;
-          level2[m1] = &level3[m2];
-          for (k = 0; k < n3; k++) {
-            m1 = ((bigint) i) * n2*n3 +  ((bigint) j) * n3 + k;
-            m2 = ((bigint) i) * n2*n3*n4 +
-              ((bigint) j) * n3*n4 + ((bigint) k) * n4;
-            level3[m1] = &level4[m2];
-            for (l = 0; l < n4; l++) {
-              m1 = ((bigint) i) * n2*n3*n4 +
-                ((bigint) j) * n3*n4 + ((bigint) k) * n4 + l;
-              level4[m1] = &data[n];
-              n += n5;
-            }
-=======
   TYPE *****create(TYPE *****&array, int n1, int n2, int n3, int n4,
                    int n5, const char *name)
   {
@@ -582,7 +515,7 @@
     array = (TYPE *****) smalloc(nbytes,name);
     
     int i,j,k,l;
-    bigint m1,m2,m3,m4,m5;
+    bigint m1,m2;
     bigint n = 0;
     for (i = 0; i < n1; i++) {
       m2 = ((bigint) i) * n2;
@@ -601,7 +534,6 @@
               ((bigint) j) * n3*n4 + ((bigint) k) * n4 + l;
             level4[m1] = &data[n];
             n += n5;
->>>>>>> 958a442b
           }
         }
       }
