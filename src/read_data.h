--- conflicted
+++ resolved
@@ -423,20 +423,10 @@
 
 U: Invalid atom ID in Atoms section of data file
 
-<<<<<<< HEAD
-LAMMPS was compiled without support for reading and writing gzipped
-files through a pipeline to the gzip program with -DLAMMPS_GZIP.
-=======
 Atom IDs must be positive integers.
->>>>>>> 7f81b2f2
 
 U: Molecular data file has too many atoms
 
-<<<<<<< HEAD
-The specified file cannot be opened.  Check that the path and name are
-correct. If the file is a compressed file, also check that the gzip
-executable can be found and run.
-=======
 These kids of data files are currently limited to a number
 of atoms that fits in a 32-bit integer.
 
@@ -444,6 +434,5 @@
 
 The header of the data file indicated that bonds or angles or
 dihedrals or impropers would be included, but they were not present.
->>>>>>> 7f81b2f2
 
 */