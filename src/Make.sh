# Make.sh = update Makefile.lib or Makefile.list or style_*.h files
# Syntax: sh Make.sh style
#         sh Make.sh Makefile.lib
#         sh Make.sh Makefile.list

# function to create one style_*.h file
# must whack *.d files that depend on style_*.h file,
# else Make will not recreate them

style () {
  list=`grep -l $1 $2*.h`
  if (test -e style_$3.tmp) then
    rm -f style_$3.tmp
  fi
  for file in $list; do
    qfile="\"$file\""
    echo "#include $qfile" >> style_$3.tmp
  done
  if (test ! -e style_$3.tmp) then
    rm -f style_$3.h
    touch style_$3.h
  elif (test ! -e style_$3.h) then
    mv style_$3.tmp style_$3.h
    rm -f Obj_*/$4.d
    if (test $5) then 
      rm -f Obj_*/$5.d
    fi
    rm -f Obj_*/lammps.d
    rm -f Obj_*/pair_hybrid.d
  elif (test "`diff --brief style_$3.h style_$3.tmp`" != "") then
    mv style_$3.tmp style_$3.h
    rm -f Obj_*/$4.d
<<<<<<< HEAD
    rm -f Obj_*/pair_hybrid.d
=======
    if (test $5) then 
      rm -f Obj_*/$5.d
    fi
    rm -f Obj_*/lammps.d
>>>>>>> cf97293d
  else
    rm -f style_$3.tmp
  fi
}

# create individual style files
# called by "make machine"
# col 1 = string to search for
# col 2 = search in *.h files starting with this name
# col 3 = prefix of style file
# col 4 

if (test $1 = "style") then

  style ANGLE_CLASS     angle_      angle      force
  style ATOM_CLASS      atom_vec_   atom       atom
  style BOND_CLASS      bond_       bond       force
  style COMMAND_CLASS   ""          command    input
  style COMPUTE_CLASS   compute_    compute    modify
  style DIHEDRAL_CLASS  dihedral_   dihedral   force
  style DUMP_CLASS      dump_       dump       output
  style FIX_CLASS       fix_        fix        modify
  style IMPROPER_CLASS  improper_   improper   force
  style INTEGRATE_CLASS ""          integrate  update
  style KSPACE_CLASS    ""          kspace     force
  style MINIMIZE_CLASS  min_        minimize   update
  style PAIR_CLASS      pair_       pair       force      pair_hybrid
  style REGION_CLASS    region_     region     domain

# edit Makefile.lib
# called by "make makelib"
# use current list of *.cpp and *.h files in src dir w/out main.cpp

elif (test $1 = "Makefile.lib") then

  list=`ls -1 *.cpp | sed s/^main\.cpp// | tr "[:cntrl:]" " "`
  sed -i -e "s/SRC =	.*/SRC =	$list/" Makefile.lib
  list=`ls -1 *.h | tr "[:cntrl:]" " "`
  sed -i -e "s/INC =	.*/INC =	$list/" Makefile.lib

# edit Makefile.list
# called by "make makelist"
# use current list of *.cpp and *.h files in src dir

elif (test $1 = "Makefile.list") then

  list=`ls -1 *.cpp | tr "[:cntrl:]" " "`
  sed -i -e "s/SRC =	.*/SRC =	$list/" Makefile.list
  list=`ls -1 *.h | tr "[:cntrl:]" " "`
  sed -i -e "s/INC =	.*/INC =	$list/" Makefile.list

fi<|MERGE_RESOLUTION|>--- conflicted
+++ resolved
@@ -30,14 +30,10 @@
   elif (test "`diff --brief style_$3.h style_$3.tmp`" != "") then
     mv style_$3.tmp style_$3.h
     rm -f Obj_*/$4.d
-<<<<<<< HEAD
-    rm -f Obj_*/pair_hybrid.d
-=======
     if (test $5) then 
       rm -f Obj_*/$5.d
     fi
     rm -f Obj_*/lammps.d
->>>>>>> cf97293d
   else
     rm -f style_$3.tmp
   fi
