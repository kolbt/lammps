--- conflicted
+++ resolved
@@ -228,14 +228,9 @@
 
 void Modify::setup(int vflag)
 {
-<<<<<<< HEAD
-  // invoke computes before fixes
-  // this is b/c NH fixes need temperature compute DOF
-=======
   // setup each compute
   // needs to come before fix setup
   // this is b/c NH fixes need use DOF of temperature computes
->>>>>>> 4a8e4d53
 
   for (int i = 0; i < ncompute; i++) compute[i]->setup();
 
